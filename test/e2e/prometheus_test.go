// Copyright 2016 The prometheus-operator Authors
//
// Licensed under the Apache License, Version 2.0 (the "License");
// you may not use this file except in compliance with the License.
// You may obtain a copy of the License at
//
//     http://www.apache.org/licenses/LICENSE-2.0
//
// Unless required by applicable law or agreed to in writing, software
// distributed under the License is distributed on an "AS IS" BASIS,
// WITHOUT WARRANTIES OR CONDITIONS OF ANY KIND, either express or implied.
// See the License for the specific language governing permissions and
// limitations under the License.

package e2e

import (
	"bytes"
	"compress/gzip"
	"context"
	"crypto/tls"
	"encoding/json"
	"fmt"
	"io/ioutil"
	"log"
	"net/http"
	"net/url"
	"reflect"
	"sort"
	"strconv"
	"strings"
	"testing"
	"time"

	certutil "k8s.io/client-go/util/cert"

	appsv1 "k8s.io/api/apps/v1"

	"google.golang.org/protobuf/proto"
	v1 "k8s.io/api/core/v1"
	apierrors "k8s.io/apimachinery/pkg/api/errors"
	"k8s.io/apimachinery/pkg/api/resource"
	metav1 "k8s.io/apimachinery/pkg/apis/meta/v1"
	"k8s.io/apimachinery/pkg/util/intstr"
	"k8s.io/apimachinery/pkg/util/wait"

	"github.com/prometheus-operator/prometheus-operator/pkg/alertmanager"
	monitoringv1 "github.com/prometheus-operator/prometheus-operator/pkg/apis/monitoring/v1"
	"github.com/prometheus-operator/prometheus-operator/pkg/operator"
	"github.com/prometheus-operator/prometheus-operator/pkg/prometheus"
	testFramework "github.com/prometheus-operator/prometheus-operator/test/framework"

	"github.com/kylelemons/godebug/pretty"
	"github.com/pkg/errors"
)

var (
	certsDir = "../../test/e2e/remote_write_certs/"
)

func createK8sResources(t *testing.T, ns, certsDir string, cKey testFramework.Key, cCert, ca testFramework.Cert) {
	var clientKey, clientCert, serverKey, serverCert, caCert []byte
	var err error

	if cKey.Filename != "" {
		clientKey, err = ioutil.ReadFile(certsDir + cKey.Filename)
		if err != nil {
			t.Fatalf("failed to load %s: %v", cKey.Filename, err)
		}
	}

	if cCert.Filename != "" {
		clientCert, err = ioutil.ReadFile(certsDir + cCert.Filename)
		if err != nil {
			t.Fatalf("failed to load %s: %v", cCert.Filename, err)
		}
	}

	if ca.Filename != "" {
		caCert, err = ioutil.ReadFile(certsDir + ca.Filename)
		if err != nil {
			t.Fatalf("failed to load %s: %v", ca.Filename, err)
		}
	}

	serverKey, err = ioutil.ReadFile(certsDir + "ca.key")
	if err != nil {
		t.Fatalf("failed to load %s: %v", "ca.key", err)
	}

	serverCert, err = ioutil.ReadFile(certsDir + "ca.crt")
	if err != nil {
		t.Fatalf("failed to load %s: %v", "ca.crt", err)
	}

	scrapingKey, err := ioutil.ReadFile(certsDir + "client.key")
	if err != nil {
		t.Fatalf("failed to load %s: %v", "client.key", err)
	}

	scrapingCert, err := ioutil.ReadFile(certsDir + "client.crt")
	if err != nil {
		t.Fatalf("failed to load %s: %v", "client.crt", err)
	}

	var s *v1.Secret
	var cm *v1.ConfigMap
	secrets := []*v1.Secret{}
	configMaps := []*v1.ConfigMap{}

	s = testFramework.MakeSecretWithCert(ns, "scraping-tls",
		[]string{"key.pem", "cert.pem"}, [][]byte{scrapingKey, scrapingCert})
	secrets = append(secrets, s)

	s = testFramework.MakeSecretWithCert(ns, "server-tls",
		[]string{"key.pem", "cert.pem"}, [][]byte{serverKey, serverCert})
	secrets = append(secrets, s)

	s = testFramework.MakeSecretWithCert(ns, "server-tls-ca",
		[]string{"ca.pem"}, [][]byte{serverCert})
	secrets = append(secrets, s)

	if cKey.Filename != "" && cCert.Filename != "" {
		s = testFramework.MakeSecretWithCert(ns, cKey.SecretName,
			[]string{"key.pem"}, [][]byte{clientKey})
		secrets = append(secrets, s)

		if cCert.ResourceType == testFramework.SECRET {
			if cCert.ResourceName == cKey.SecretName {
				s.Data["cert.pem"] = clientCert
			} else {
				s = testFramework.MakeSecretWithCert(ns, cCert.ResourceName,
					[]string{"cert.pem"}, [][]byte{clientCert})
				secrets = append(secrets, s)
			}
		} else if cCert.ResourceType == testFramework.CONFIGMAP {
			cm = testFramework.MakeConfigMapWithCert(framework.KubeClient, ns, cCert.ResourceName,
				"", "cert.pem", "", nil, clientCert, nil)
			configMaps = append(configMaps, cm)
		} else {
			t.Fatal("cert must be a Secret or a ConfigMap")
		}
	}

	if ca.Filename != "" {
		if ca.ResourceType == testFramework.SECRET {
			if ca.ResourceName == cKey.SecretName {
				secrets[3].Data["ca.pem"] = caCert
			} else if ca.ResourceName == cCert.ResourceName {
				s.Data["ca.pem"] = caCert
			} else {
				s = testFramework.MakeSecretWithCert(ns, ca.ResourceName,
					[]string{"ca.pem"}, [][]byte{caCert})
				secrets = append(secrets, s)
			}
		} else if ca.ResourceType == testFramework.CONFIGMAP {
			if ca.ResourceName == cCert.ResourceName {
				cm.Data["ca.pem"] = string(caCert)
			} else {
				cm = testFramework.MakeConfigMapWithCert(framework.KubeClient, ns, ca.ResourceName,
					"", "", "ca.pem", nil, nil, caCert)
				configMaps = append(configMaps, cm)
			}
		} else {
			t.Fatal("cert must be a Secret or a ConfigMap")
		}
	}

	for _, s = range secrets {
		_, err := framework.KubeClient.CoreV1().Secrets(s.ObjectMeta.Namespace).Create(context.Background(), s, metav1.CreateOptions{})
		if err != nil {
			t.Fatal(err)
		}
	}

	for _, cm = range configMaps {
		_, err := framework.KubeClient.CoreV1().ConfigMaps(ns).Create(context.Background(), cm, metav1.CreateOptions{})
		if err != nil {
			t.Fatal(err)
		}
	}
}

func createK8sSampleApp(t *testing.T, name, ns string) {
	simple, err := testFramework.MakeDeployment("../../test/framework/resources/basic-auth-app-deployment.yaml")
	if err != nil {
		t.Fatal(err)
	}

	simple.Spec.Template.Spec.Containers[0].Args = []string{"--cert-path=/etc/certs"}

	simple.Spec.Template.Spec.Volumes = []v1.Volume{
		{
			Name: "tls-certs",
			VolumeSource: v1.VolumeSource{
				Secret: &v1.SecretVolumeSource{
					SecretName: "server-tls",
				},
			},
		},
	}

	simple.Spec.Template.Spec.Containers[0].VolumeMounts = []v1.VolumeMount{
		{
			Name:      simple.Spec.Template.Spec.Volumes[0].Name,
			MountPath: "/etc/certs",
		},
	}

	if err := framework.CreateDeployment(context.Background(), ns, simple); err != nil {
		t.Fatal("Creating simple basic auth app failed: ", err)
	}

	svc := &v1.Service{
		ObjectMeta: metav1.ObjectMeta{
			Name: name,
			Labels: map[string]string{
				"group": name,
			},
		},
		Spec: v1.ServiceSpec{
			Type: v1.ServiceTypeLoadBalancer,
			Ports: []v1.ServicePort{
				{
					Name: "web",
					Port: 8080,
				},
				{
					Name: "mtls",
					Port: 8081,
				},
			},
			Selector: map[string]string{
				"group": name,
			},
		},
	}

	if _, err := framework.CreateServiceAndWaitUntilReady(context.Background(), ns, svc); err != nil {
		t.Fatal(err)
	}

	_, err = framework.KubeClient.CoreV1().Services(ns).Get(context.Background(), name, metav1.GetOptions{})
	if err != nil {
		t.Fatal(err)
	}
}

func createK8sAppMonitoring(name, ns string, prwtc testFramework.PromRemoteWriteTestConfig) (prometheus *monitoringv1.Prometheus, prometheusRecieverSvc string, err error) {

	sm := framework.MakeBasicServiceMonitor(name)
	sm.Spec.Endpoints = []monitoringv1.Endpoint{
		{
			Port:     "mtls",
			Interval: "30s",
			Scheme:   "https",
			TLSConfig: &monitoringv1.TLSConfig{
				SafeTLSConfig: monitoringv1.SafeTLSConfig{
					InsecureSkipVerify: true,
					Cert: monitoringv1.SecretOrConfigMap{
						Secret: &v1.SecretKeySelector{
							LocalObjectReference: v1.LocalObjectReference{
								Name: "scraping-tls",
							},
							Key: "cert.pem",
						},
					},
					KeySecret: &v1.SecretKeySelector{
						LocalObjectReference: v1.LocalObjectReference{
							Name: "scraping-tls",
						},
						Key: "key.pem",
					},
				},
			},
		},
	}

	if _, err = framework.MonClientV1.ServiceMonitors(ns).Create(context.Background(), sm, metav1.CreateOptions{}); err != nil {
		return nil, prometheusRecieverSvc, errors.Wrap(err, "creating ServiceMonitor failed")
	}

	// Create prometheus receiver for remote writes
	receiverName := fmt.Sprintf("%s-%s", name, "receiver")
	prometheusReceiverCRD := framework.MakeBasicPrometheus(ns, receiverName, receiverName, 1)
	framework.AddRemoteReceiveWithWebTLSToPrometheus(prometheusReceiverCRD, prwtc)

	if _, err = framework.CreatePrometheusAndWaitUntilReady(context.Background(), ns, prometheusReceiverCRD); err != nil {
		return nil, "", err
	}
	prometheusReceiverSvc := framework.MakePrometheusService(receiverName, receiverName, v1.ServiceTypeClusterIP)
	if _, err = framework.CreateServiceAndWaitUntilReady(context.Background(), ns, prometheusReceiverSvc); err != nil {
		return nil, "", err
	}
	prometheusReceiverURL := "https://" + prometheusReceiverSvc.Name + ":9090/api/v1/write"

	// Create prometheus for scraping app metrics with remote prometheus as write target
	prometheusCRD := framework.MakeBasicPrometheus(ns, name, name, 1)
	framework.AddRemoteWriteWithTLSToPrometheus(prometheusCRD, prometheusReceiverURL, prwtc)
	if _, err = framework.CreatePrometheusAndWaitUntilReady(context.Background(), ns, prometheusCRD); err != nil {
		return nil, "", err
	}

	promSVC := framework.MakePrometheusService(prometheusCRD.Name, name, v1.ServiceTypeClusterIP)
	if _, err = framework.CreateServiceAndWaitUntilReady(context.Background(), ns, promSVC); err != nil {
		return nil, "", err
	}

	return prometheusCRD, prometheusReceiverSvc.Name, nil
}

func testPromRemoteWriteWithTLS(t *testing.T) {
	t.Parallel()
	// can't extend the names since ns cannot be created with more than 63 characters
	var tests = []testFramework.PromRemoteWriteTestConfig{
		// working configurations
		{
			Name: "variant-1",
			ClientKey: testFramework.Key{
				Filename:   "client.key",
				SecretName: "client-tls-key-cert-ca",
			},
			ClientCert: testFramework.Cert{
				Filename:     "client.crt",
				ResourceName: "client-tls-key-cert-ca",
				ResourceType: testFramework.SECRET,
			},
			CA: testFramework.Cert{
				Filename:     "ca.crt",
				ResourceName: "client-tls-key-cert-ca",
				ResourceType: testFramework.SECRET,
			},
			InsecureSkipVerify: false,
			ShouldSuccess:      true,
		},
		{
			Name: "variant-2",
			ClientKey: testFramework.Key{
				Filename:   "client.key",
				SecretName: "client-tls-key",
			},
			ClientCert: testFramework.Cert{
				Filename:     "client.crt",
				ResourceName: "client-tls-cert",
				ResourceType: testFramework.SECRET,
			},
			CA: testFramework.Cert{
				Filename:     "ca.crt",
				ResourceName: "client-tls-ca",
				ResourceType: testFramework.SECRET,
			},
			InsecureSkipVerify: false,
			ShouldSuccess:      true,
		},
		{
			Name: "variant-3",
			ClientKey: testFramework.Key{
				Filename:   "client.key",
				SecretName: "client-tls-key-cert",
			},
			ClientCert: testFramework.Cert{
				Filename:     "client.crt",
				ResourceName: "client-tls-key-cert",
				ResourceType: testFramework.SECRET,
			},
			CA: testFramework.Cert{
				Filename:     "ca.crt",
				ResourceName: "client-tls-ca",
				ResourceType: testFramework.SECRET,
			},
			InsecureSkipVerify: false,
			ShouldSuccess:      true,
		},
		{
			Name: "variant-4",
			ClientKey: testFramework.Key{
				Filename:   "client.key",
				SecretName: "client-tls-key",
			},
			ClientCert: testFramework.Cert{
				Filename:     "client.crt",
				ResourceName: "client-tls-cert-ca",
				ResourceType: testFramework.SECRET,
			},
			CA: testFramework.Cert{
				Filename:     "ca.crt",
				ResourceName: "client-tls-cert-ca",
				ResourceType: testFramework.SECRET,
			},
			InsecureSkipVerify: false,
			ShouldSuccess:      true,
		},
		{
			Name: "variant-5",
			ClientKey: testFramework.Key{
				Filename:   "client.key",
				SecretName: "client-tls-key-ca",
			},
			ClientCert: testFramework.Cert{
				Filename:     "client.crt",
				ResourceName: "client-tls-cert",
				ResourceType: testFramework.SECRET,
			},
			CA: testFramework.Cert{
				Filename:     "ca.crt",
				ResourceName: "client-tls-key-ca",
				ResourceType: testFramework.SECRET,
			},
			InsecureSkipVerify: false,
			ShouldSuccess:      true,
		},
		{
			Name: "variant-6",
			ClientKey: testFramework.Key{
				Filename:   "client.key",
				SecretName: "client-tls-key",
			},
			ClientCert: testFramework.Cert{
				Filename:     "client.crt",
				ResourceName: "client-tls-cert-ca",
				ResourceType: testFramework.CONFIGMAP,
			},
			CA: testFramework.Cert{
				Filename:     "ca.crt",
				ResourceName: "client-tls-cert-ca",
				ResourceType: testFramework.CONFIGMAP,
			},
			InsecureSkipVerify: false,
			ShouldSuccess:      true,
		},
		{
			Name: "variant-7",
			ClientKey: testFramework.Key{
				Filename:   "client.key",
				SecretName: "client-tls-key",
			},
			ClientCert: testFramework.Cert{
				Filename:     "client.crt",
				ResourceName: "client-tls-cert",
				ResourceType: testFramework.CONFIGMAP,
			},
			CA: testFramework.Cert{
				Filename:     "ca.crt",
				ResourceName: "client-tls-ca",
				ResourceType: testFramework.CONFIGMAP,
			},
			InsecureSkipVerify: false,
			ShouldSuccess:      true,
		},
		{
			Name: "variant-8",
			ClientKey: testFramework.Key{
				Filename:   "client.key",
				SecretName: "client-tls-key-cert",
			},
			ClientCert: testFramework.Cert{
				Filename:     "client.crt",
				ResourceName: "client-tls-key-cert",
				ResourceType: testFramework.SECRET,
			},
			CA: testFramework.Cert{
				Filename:     "ca.crt",
				ResourceName: "client-tls-ca",
				ResourceType: testFramework.CONFIGMAP,
			},
			InsecureSkipVerify: false,
			ShouldSuccess:      true,
		},
		{
			Name: "variant-9",
			ClientKey: testFramework.Key{
				Filename:   "client.key",
				SecretName: "client-tls-key",
			},
			ClientCert: testFramework.Cert{
				Filename:     "client.crt",
				ResourceName: "client-tls-cert",
				ResourceType: testFramework.SECRET,
			},
			CA: testFramework.Cert{
				Filename:     "ca.crt",
				ResourceName: "client-tls-ca",
				ResourceType: testFramework.CONFIGMAP,
			},
			InsecureSkipVerify: false,
			ShouldSuccess:      true,
		},
		{
			Name: "variant-10",
			ClientKey: testFramework.Key{
				Filename:   "client.key",
				SecretName: "client-tls-key-ca",
			},
			ClientCert: testFramework.Cert{
				Filename:     "client.crt",
				ResourceName: "client-tls-cert",
				ResourceType: testFramework.CONFIGMAP,
			},
			CA: testFramework.Cert{
				Filename:     "ca.crt",
				ResourceName: "client-tls-key-ca",
				ResourceType: testFramework.SECRET,
			},
			InsecureSkipVerify: false,
			ShouldSuccess:      true,
		},
		{
			Name: "variant-11",
			ClientKey: testFramework.Key{
				Filename:   "client.key",
				SecretName: "client-tls-key",
			},
			ClientCert: testFramework.Cert{
				Filename:     "client.crt",
				ResourceName: "client-tls-cert",
				ResourceType: testFramework.CONFIGMAP,
			},
			CA: testFramework.Cert{
				Filename:     "ca.crt",
				ResourceName: "client-tls-ca",
				ResourceType: testFramework.SECRET,
			},
			InsecureSkipVerify: false,
			ShouldSuccess:      true,
		},
		{
			Name: "variant-12",
			ClientKey: testFramework.Key{
				Filename:   "client.key",
				SecretName: "client-tls-key-cert",
			},
			ClientCert: testFramework.Cert{
				Filename:     "client.crt",
				ResourceName: "client-tls-key-cert",
				ResourceType: testFramework.SECRET,
			},
			CA: testFramework.Cert{
				Filename:     "",
				ResourceName: "",
				ResourceType: testFramework.SECRET,
			},
			InsecureSkipVerify: true,
			ShouldSuccess:      true,
		},
		// non working configurations
		// we will check it only for one configuration for simplicity - only one Secret
		{
			Name: "variant-13",
			ClientKey: testFramework.Key{
				Filename:   "client.key",
				SecretName: "client-tls-key-cert-ca",
			},
			ClientCert: testFramework.Cert{
				Filename:     "client.crt",
				ResourceName: "client-tls-key-cert-ca",
				ResourceType: testFramework.SECRET,
			},
			CA: testFramework.Cert{
				Filename:     "bad_ca.crt",
				ResourceName: "client-tls-key-cert-ca",
				ResourceType: testFramework.SECRET,
			},
			InsecureSkipVerify: false,
			ShouldSuccess:      false,
		},
		{
			Name: "variant-14",
			ClientKey: testFramework.Key{
				Filename:   "client.key",
				SecretName: "client-tls-key-cert",
			},
			ClientCert: testFramework.Cert{
				Filename:     "client.crt",
				ResourceName: "client-tls-key-cert",
				ResourceType: testFramework.SECRET,
			},
			CA: testFramework.Cert{
				Filename:     "",
				ResourceName: "",
				ResourceType: testFramework.SECRET,
			},
			InsecureSkipVerify: false,
			ShouldSuccess:      false,
		},
		{
			Name: "variant-15",
			ClientKey: testFramework.Key{
				Filename:   "bad_client.key",
				SecretName: "client-tls-key-cert-ca",
			},
			ClientCert: testFramework.Cert{
				Filename:     "bad_client.crt",
				ResourceName: "client-tls-key-cert-ca",
				ResourceType: testFramework.SECRET,
			},
			CA: testFramework.Cert{
				Filename:     "bad_ca.crt",
				ResourceName: "client-tls-key-cert-ca",
				ResourceType: testFramework.SECRET,
			},
			InsecureSkipVerify: false,
			ShouldSuccess:      false,
		},
		{
			Name: "variant-16",
			ClientKey: testFramework.Key{
				Filename:   "bad_client.key",
				SecretName: "client-tls-key-cert",
			},
			ClientCert: testFramework.Cert{
				Filename:     "bad_client.crt",
				ResourceName: "client-tls-key-cert",
				ResourceType: testFramework.SECRET,
			},
			CA: testFramework.Cert{
				Filename:     "",
				ResourceName: "",
				ResourceType: testFramework.SECRET,
			},
			InsecureSkipVerify: false,
			ShouldSuccess:      false,
		},
		{
			Name: "variant-17",
			ClientKey: testFramework.Key{
				Filename:   "",
				SecretName: "",
			},
			ClientCert: testFramework.Cert{
				Filename:     "",
				ResourceName: "",
				ResourceType: testFramework.SECRET,
			},
			CA: testFramework.Cert{
				Filename:     "bad_ca.crt",
				ResourceName: "client-tls-ca",
				ResourceType: testFramework.SECRET,
			},
			InsecureSkipVerify: false,
			ShouldSuccess:      false,
		},
		{
			Name: "variant-18",
			ClientKey: testFramework.Key{
				Filename:   "",
				SecretName: "",
			},
			ClientCert: testFramework.Cert{
				Filename:     "",
				ResourceName: "",
				ResourceType: testFramework.SECRET,
			},
			CA: testFramework.Cert{
				Filename:     "",
				ResourceName: "",
				ResourceType: testFramework.SECRET,
			},
			InsecureSkipVerify: false,
			ShouldSuccess:      false,
		},
		{
			Name: "variant-19",
			ClientKey: testFramework.Key{
				Filename:   "bad_client.key",
				SecretName: "client-tls-key-cert-ca",
			},
			ClientCert: testFramework.Cert{
				Filename:     "bad_client.crt",
				ResourceName: "client-tls-key-cert-ca",
				ResourceType: testFramework.SECRET,
			},
			CA: testFramework.Cert{
				Filename:     "ca.crt",
				ResourceName: "client-tls-key-cert-ca",
				ResourceType: testFramework.SECRET,
			},
			InsecureSkipVerify: false,
			ShouldSuccess:      false,
		},
		// Had to change the success flag to True, because prometheus receiver is running in VerifyClientCertIfGiven mode. Details here - https://github.com/prometheus-operator/prometheus-operator/pull/4337#discussion_r735064646
		{
			Name: "variant-20",
			ClientKey: testFramework.Key{
				Filename:   "",
				SecretName: "",
			},
			ClientCert: testFramework.Cert{
				Filename:     "",
				ResourceName: "",
				ResourceType: testFramework.SECRET,
			},
			CA: testFramework.Cert{
				Filename:     "ca.crt",
				ResourceName: "client-tls-ca",
				ResourceType: testFramework.SECRET,
			},
			InsecureSkipVerify: false,
			ShouldSuccess:      true,
		},
	}
	for _, test := range tests {
		test := test

		t.Run(test.Name, func(t *testing.T) {
			t.Parallel()

			testCtx := framework.NewTestCtx(t)
			defer testCtx.Cleanup(t)

			ns := framework.CreateNamespace(context.Background(), t, testCtx)
			framework.SetupPrometheusRBAC(context.Background(), t, testCtx, ns)
			name := "test"

			// apply authorized certificate and key to k8s as a Secret
			createK8sResources(t, ns, certsDir, test.ClientKey, test.ClientCert, test.CA)

			// Setup a sample-app which supports mTLS therefore will play 2 roles:
			// 	1. app scraped by prometheus
			// 	2. TLS receiver for prometheus remoteWrite
			createK8sSampleApp(t, name, ns)

			// Setup monitoring.
			prometheusCRD, prometheusRecieverSvc, err := createK8sAppMonitoring(name, ns, test)
			if err != nil {
				t.Fatal(err)
			}

			// Check for proper scraping.
			promSVC := framework.MakePrometheusService(name, name, v1.ServiceTypeClusterIP)
			if err := framework.WaitForHealthyTargets(context.Background(), ns, promSVC.Name, 1); err != nil {
				framework.PrintPrometheusLogs(context.Background(), t, prometheusCRD)
				t.Fatal(err)
			}

			//TODO: make it wait by poll, there are some examples in other tests
			// use wait.Poll() in k8s.io/apimachinery@v0.18.3/pkg/util/wait/wait.go
			time.Sleep(45 * time.Second)

			response, err := framework.PrometheusQuery(ns, prometheusRecieverSvc, "https", "up{container = 'example-app'}")
			if test.ShouldSuccess {
				if err != nil {
					t.Logf("test with (%s, %s, %s) failed with error %s", test.ClientKey.Filename, test.ClientCert.Filename, test.CA.Filename, err.Error())
				}
				if response[0].Value[1] != "1" {
					framework.PrintPrometheusLogs(context.Background(), t, prometheusCRD)
					t.Fatalf("test with (%s, %s, %s) failed\nReciever Prometheus does not have the instrumented app metrics",
						test.ClientKey.Filename, test.ClientCert.Filename, test.CA.Filename)
				}
			} else {
				if err != nil {
					framework.PrintPrometheusLogs(context.Background(), t, prometheusCRD)
					t.Fatalf("test with (%s, %s, %s) failed with error %s", test.ClientKey.Filename, test.ClientCert.Filename, test.CA.Filename, err.Error())
				}
				if len(response) != 0 {
					t.Fatalf("test with (%s, %s, %s) failed\nExpeted reciever prometheus to not have the instrumented app metrics",
						test.ClientKey.Filename, test.ClientCert.Filename, test.CA.Filename)
				}
			}

		})
	}
}

func testPromCreateDeleteCluster(t *testing.T) {
	t.Parallel()
	testCtx := framework.NewTestCtx(t)
	defer testCtx.Cleanup(t)
	ns := framework.CreateNamespace(context.Background(), t, testCtx)
	framework.SetupPrometheusRBAC(context.Background(), t, testCtx, ns)

	name := "test"

	prometheusCRD := framework.MakeBasicPrometheus(ns, name, name, 1)
	prometheusCRD.Namespace = ns

	if _, err := framework.CreatePrometheusAndWaitUntilReady(context.Background(), ns, prometheusCRD); err != nil {
		t.Fatal(err)
	}

	if err := framework.DeletePrometheusAndWaitUntilGone(context.Background(), ns, name); err != nil {
		t.Fatal(err)
	}
}

func testPromScaleUpDownCluster(t *testing.T) {
	t.Parallel()
	testCtx := framework.NewTestCtx(t)
	defer testCtx.Cleanup(t)
	ns := framework.CreateNamespace(context.Background(), t, testCtx)
	framework.SetupPrometheusRBAC(context.Background(), t, testCtx, ns)

	name := "test"

	p, err := framework.CreatePrometheusAndWaitUntilReady(context.Background(), ns, framework.MakeBasicPrometheus(ns, name, name, 1))
	if err != nil {
		t.Fatal(err)
	}

	p.Spec.Replicas = proto.Int32(3)
	p, err = framework.UpdatePrometheusAndWaitUntilReady(context.Background(), ns, p)
	if err != nil {
		t.Fatal(err)
	}

	p.Spec.Replicas = proto.Int32(2)
	_, err = framework.UpdatePrometheusAndWaitUntilReady(context.Background(), ns, p)
	if err != nil {
		t.Fatal(err)
	}
}

func testPromNoServiceMonitorSelector(t *testing.T) {
	t.Parallel()
	testCtx := framework.NewTestCtx(t)
	defer testCtx.Cleanup(t)
	ns := framework.CreateNamespace(context.Background(), t, testCtx)
	framework.SetupPrometheusRBAC(context.Background(), t, testCtx, ns)

	name := "test"
	p := framework.MakeBasicPrometheus(ns, name, name, 1)
	p.Spec.ServiceMonitorSelector = nil
	if _, err := framework.CreatePrometheusAndWaitUntilReady(context.Background(), ns, p); err != nil {
		t.Fatal(err)
	}
}

func testPromVersionMigration(t *testing.T) {
	t.Parallel()
	testCtx := framework.NewTestCtx(t)
	defer testCtx.Cleanup(t)
	ns := framework.CreateNamespace(context.Background(), t, testCtx)
	framework.SetupPrometheusRBAC(context.Background(), t, testCtx, ns)

	name := "test"
	startVersion := operator.PrometheusCompatibilityMatrix[0]
	compatibilityMatrix := operator.PrometheusCompatibilityMatrix[1:]

	p := framework.MakeBasicPrometheus(ns, name, name, 1)
	p.Spec.Version = startVersion
	p, err := framework.CreatePrometheusAndWaitUntilReady(context.Background(), ns, p)
	if err != nil {
		t.Fatal(err)
	}

	for _, v := range compatibilityMatrix {
		p.Spec.Version = v
		p, err = framework.UpdatePrometheusAndWaitUntilReady(context.Background(), ns, p)
		if err != nil {
			t.Fatal(err)
		}
		if err := framework.WaitForPrometheusRunImageAndReady(context.Background(), ns, p); err != nil {
			t.Fatal(err)
		}
	}
}

func testPromResourceUpdate(t *testing.T) {
	t.Parallel()
	testCtx := framework.NewTestCtx(t)
	defer testCtx.Cleanup(t)
	ns := framework.CreateNamespace(context.Background(), t, testCtx)
	framework.SetupPrometheusRBAC(context.Background(), t, testCtx, ns)

	name := "test"

	p := framework.MakeBasicPrometheus(ns, name, name, 1)

	p.Spec.Resources = v1.ResourceRequirements{
		Requests: v1.ResourceList{
			v1.ResourceMemory: resource.MustParse("100Mi"),
		},
	}
	p, err := framework.CreatePrometheusAndWaitUntilReady(context.Background(), ns, p)
	if err != nil {
		t.Fatal(err)
	}

	pods, err := framework.KubeClient.CoreV1().Pods(ns).List(context.Background(), prometheus.ListOptions(name))
	if err != nil {
		t.Fatal(err)
	}
	res := pods.Items[0].Spec.Containers[0].Resources

	if !reflect.DeepEqual(res, p.Spec.Resources) {
		t.Fatalf("resources don't match. Has %#+v, want %#+v", res, p.Spec.Resources)
	}

	p.Spec.Resources = v1.ResourceRequirements{
		Requests: v1.ResourceList{
			v1.ResourceMemory: resource.MustParse("200Mi"),
		},
	}
	p, err = framework.MonClientV1.Prometheuses(ns).Update(context.Background(), p, metav1.UpdateOptions{})
	if err != nil {
		t.Fatal(err)
	}

	err = wait.Poll(5*time.Second, 2*time.Minute, func() (bool, error) {
		pods, err := framework.KubeClient.CoreV1().Pods(ns).List(context.Background(), prometheus.ListOptions(name))
		if err != nil {
			return false, err
		}

		if len(pods.Items) != 1 {
			return false, nil
		}

		res = pods.Items[0].Spec.Containers[0].Resources
		if !reflect.DeepEqual(res, p.Spec.Resources) {
			return false, nil
		}

		return true, nil
	})

	if err != nil {
		t.Fatal(err)
	}
}

func testPromStorageLabelsAnnotations(t *testing.T) {
	t.Parallel()
	testCtx := framework.NewTestCtx(t)
	defer testCtx.Cleanup(t)
	ns := framework.CreateNamespace(context.Background(), t, testCtx)
	framework.SetupPrometheusRBAC(context.Background(), t, testCtx, ns)

	name := "test"

	p := framework.MakeBasicPrometheus(ns, name, name, 1)

	p.Spec.Storage = &monitoringv1.StorageSpec{
		VolumeClaimTemplate: monitoringv1.EmbeddedPersistentVolumeClaim{
			EmbeddedObjectMetadata: monitoringv1.EmbeddedObjectMetadata{
				Labels: map[string]string{
					"test-label": "foo",
				},
				Annotations: map[string]string{
					"test-annotation": "bar",
				},
			},
			Spec: v1.PersistentVolumeClaimSpec{
				AccessModes: []v1.PersistentVolumeAccessMode{v1.ReadWriteOnce},
				Resources: v1.ResourceRequirements{
					Requests: v1.ResourceList{
						v1.ResourceStorage: resource.MustParse("200Mi"),
					},
				},
			},
		},
	}

	p, err := framework.CreatePrometheusAndWaitUntilReady(context.Background(), ns, p)
	if err != nil {
		t.Fatal(err)
	}

	if val := p.Spec.Storage.VolumeClaimTemplate.Labels["test-label"]; val != "foo" {
		t.Errorf("incorrect volume claim label, want: %v, got: %v", "foo", val)
	}
	if val := p.Spec.Storage.VolumeClaimTemplate.Annotations["test-annotation"]; val != "bar" {
		t.Errorf("incorrect volume claim annotation, want: %v, got: %v", "bar", val)
	}

	err = wait.Poll(5*time.Second, 2*time.Minute, func() (bool, error) {
		sts, err := framework.KubeClient.AppsV1().StatefulSets(ns).List(context.Background(), metav1.ListOptions{})
		if err != nil {
			return false, err
		}

		if len(sts.Items) < 1 {
			return false, nil
		}

		for _, vct := range sts.Items[0].Spec.VolumeClaimTemplates {
			if vct.Name == "prometheus-"+name+"-db" {
				if val := vct.Labels["test-label"]; val != "foo" {
					return false, errors.Errorf("incorrect volume claim label on sts, want: %v, got: %v", "foo", val)
				}
				if val := vct.Annotations["test-annotation"]; val != "bar" {
					return false, errors.Errorf("incorrect volume claim annotation on sts, want: %v, got: %v", "bar", val)
				}
				return true, nil
			}
		}

		return false, nil
	})

	if err != nil {
		t.Fatal(err)
	}
}

func testPromStorageUpdate(t *testing.T) {
	t.Parallel()
	testCtx := framework.NewTestCtx(t)
	defer testCtx.Cleanup(t)
	ns := framework.CreateNamespace(context.Background(), t, testCtx)
	framework.SetupPrometheusRBAC(context.Background(), t, testCtx, ns)

	name := "test"

	p := framework.MakeBasicPrometheus(ns, name, name, 1)

	p, err := framework.CreatePrometheusAndWaitUntilReady(context.Background(), ns, p)
	if err != nil {
		t.Fatal(err)
	}

	p.Spec.Storage = &monitoringv1.StorageSpec{
		VolumeClaimTemplate: monitoringv1.EmbeddedPersistentVolumeClaim{
			Spec: v1.PersistentVolumeClaimSpec{
				AccessModes: []v1.PersistentVolumeAccessMode{v1.ReadWriteOnce},
				Resources: v1.ResourceRequirements{
					Requests: v1.ResourceList{
						v1.ResourceStorage: resource.MustParse("200Mi"),
					},
				},
			},
		},
	}
	_, err = framework.MonClientV1.Prometheuses(ns).Update(context.Background(), p, metav1.UpdateOptions{})
	if err != nil {
		t.Fatal(err)
	}

	err = wait.Poll(5*time.Second, 2*time.Minute, func() (bool, error) {
		pods, err := framework.KubeClient.CoreV1().Pods(ns).List(context.Background(), prometheus.ListOptions(name))
		if err != nil {
			return false, err
		}

		if len(pods.Items) != 1 {
			return false, nil
		}

		for _, volume := range pods.Items[0].Spec.Volumes {
			if volume.Name == "prometheus-"+name+"-db" && volume.PersistentVolumeClaim != nil && volume.PersistentVolumeClaim.ClaimName != "" {
				return true, nil
			}
		}

		return false, nil
	})

	if err != nil {
		t.Fatal(err)
	}
}

func testPromReloadConfig(t *testing.T) {
	t.Parallel()
	testCtx := framework.NewTestCtx(t)
	defer testCtx.Cleanup(t)
	ns := framework.CreateNamespace(context.Background(), t, testCtx)
	framework.SetupPrometheusRBAC(context.Background(), t, testCtx, ns)

	name := "test"
	p := framework.MakeBasicPrometheus(ns, name, name, 1)
	p.Spec.ServiceMonitorSelector = nil
	p.Spec.PodMonitorSelector = nil

	firstConfig := `
global:
  scrape_interval: 1m
scrape_configs:
  - job_name: testReloadConfig
    metrics_path: /metrics
    static_configs:
      - targets:
        - 111.111.111.111:9090
`

	var bufOne bytes.Buffer
	if err := gzipConfig(&bufOne, []byte(firstConfig)); err != nil {
		t.Fatal(err)
	}
	firstConfigCompressed := bufOne.Bytes()

	cfg := &v1.Secret{
		ObjectMeta: metav1.ObjectMeta{
			Name: fmt.Sprintf("prometheus-%s", name),
		},
		Data: map[string][]byte{
			"prometheus.yaml.gz": firstConfigCompressed,
			"configmaps.json":    []byte("{}"),
		},
	}

	svc := framework.MakePrometheusService(p.Name, "not-relevant", v1.ServiceTypeClusterIP)

	if _, err := framework.KubeClient.CoreV1().Secrets(ns).Create(context.Background(), cfg, metav1.CreateOptions{}); err != nil {
		t.Fatal(err)
	}

	if _, err := framework.CreatePrometheusAndWaitUntilReady(context.Background(), ns, p); err != nil {
		t.Fatal(err)
	}

	if finalizerFn, err := framework.CreateServiceAndWaitUntilReady(context.Background(), ns, svc); err != nil {
		t.Fatal(err)
	} else {
		testCtx.AddFinalizerFn(finalizerFn)
	}

	if err := framework.WaitForActiveTargets(context.Background(), ns, svc.Name, 1); err != nil {
		t.Fatal(err)
	}

	secondConfig := `
global:
  scrape_interval: 1m
scrape_configs:
  - job_name: testReloadConfig
    metrics_path: /metrics
    static_configs:
      - targets:
        - 111.111.111.111:9090
        - 111.111.111.112:9090
`

	var bufTwo bytes.Buffer
	if err := gzipConfig(&bufTwo, []byte(secondConfig)); err != nil {
		t.Fatal(err)
	}
	secondConfigCompressed := bufTwo.Bytes()

	cfg, err := framework.KubeClient.CoreV1().Secrets(ns).Get(context.Background(), cfg.Name, metav1.GetOptions{})
	if err != nil {
		t.Fatal(errors.Wrap(err, "could not retrieve previous secret"))
	}

	cfg.Data["prometheus.yaml.gz"] = secondConfigCompressed
	if _, err := framework.KubeClient.CoreV1().Secrets(ns).Update(context.Background(), cfg, metav1.UpdateOptions{}); err != nil {
		t.Fatal(err)
	}

	if err := framework.WaitForActiveTargets(context.Background(), ns, svc.Name, 2); err != nil {
		t.Fatal(err)
	}
}

func testPromAdditionalScrapeConfig(t *testing.T) {
	t.Parallel()
	testCtx := framework.NewTestCtx(t)
	defer testCtx.Cleanup(t)
	ns := framework.CreateNamespace(context.Background(), t, testCtx)
	framework.SetupPrometheusRBAC(context.Background(), t, testCtx, ns)

	prometheusName := "test"
	group := "additional-config-test"
	svc := framework.MakePrometheusService(prometheusName, group, v1.ServiceTypeClusterIP)

	s := framework.MakeBasicServiceMonitor(group)
	if _, err := framework.MonClientV1.ServiceMonitors(ns).Create(context.Background(), s, metav1.CreateOptions{}); err != nil {
		t.Fatal("Creating ServiceMonitor failed: ", err)
	}

	additionalConfig := `
- job_name: "prometheus"
  static_configs:
  - targets: ["localhost:9090"]
`
	secret := v1.Secret{
		ObjectMeta: metav1.ObjectMeta{
			Name: "additional-scrape-configs",
		},
		Data: map[string][]byte{
			"prometheus-additional.yaml": []byte(additionalConfig),
		},
	}
	_, err := framework.KubeClient.CoreV1().Secrets(ns).Create(context.Background(), &secret, metav1.CreateOptions{})
	if err != nil {
		t.Fatal(err)
	}

	p := framework.MakeBasicPrometheus(ns, prometheusName, group, 1)
	p.Spec.AdditionalScrapeConfigs = &v1.SecretKeySelector{
		LocalObjectReference: v1.LocalObjectReference{
			Name: "additional-scrape-configs",
		},
		Key: "prometheus-additional.yaml",
	}
	if _, err := framework.CreatePrometheusAndWaitUntilReady(context.Background(), ns, p); err != nil {
		t.Fatal(err)
	}

	if finalizerFn, err := framework.CreateServiceAndWaitUntilReady(context.Background(), ns, svc); err != nil {
		t.Fatal(errors.Wrap(err, "creating prometheus service failed"))
	} else {
		testCtx.AddFinalizerFn(finalizerFn)
	}

	// Wait for ServiceMonitor target, as well as additional-config target
	if err := framework.WaitForActiveTargets(context.Background(), ns, svc.Name, 2); err != nil {
		t.Fatal(err)
	}
}

func testPromAdditionalAlertManagerConfig(t *testing.T) {
	t.Parallel()
	testCtx := framework.NewTestCtx(t)
	defer testCtx.Cleanup(t)
	ns := framework.CreateNamespace(context.Background(), t, testCtx)
	framework.SetupPrometheusRBAC(context.Background(), t, testCtx, ns)

	prometheusName := "test"
	group := "additional-alert-config-test"
	svc := framework.MakePrometheusService(prometheusName, group, v1.ServiceTypeClusterIP)

	s := framework.MakeBasicServiceMonitor(group)
	if _, err := framework.MonClientV1.ServiceMonitors(ns).Create(context.Background(), s, metav1.CreateOptions{}); err != nil {
		t.Fatal("Creating ServiceMonitor failed: ", err)
	}

	additionalConfig := `
- path_prefix: /
  scheme: http
  static_configs:
  - targets: ["localhost:9093"]
`
	secret := v1.Secret{
		ObjectMeta: metav1.ObjectMeta{
			Name: "additional-alert-configs",
		},
		Data: map[string][]byte{
			"prometheus-additional.yaml": []byte(additionalConfig),
		},
	}
	_, err := framework.KubeClient.CoreV1().Secrets(ns).Create(context.Background(), &secret, metav1.CreateOptions{})
	if err != nil {
		t.Fatal(err)
	}

	p := framework.MakeBasicPrometheus(ns, prometheusName, group, 1)
	p.Spec.AdditionalAlertManagerConfigs = &v1.SecretKeySelector{
		LocalObjectReference: v1.LocalObjectReference{
			Name: "additional-alert-configs",
		},
		Key: "prometheus-additional.yaml",
	}
	if _, err := framework.CreatePrometheusAndWaitUntilReady(context.Background(), ns, p); err != nil {
		t.Fatal(err)
	}

	if finalizerFn, err := framework.CreateServiceAndWaitUntilReady(context.Background(), ns, svc); err != nil {
		t.Fatal(errors.Wrap(err, "creating prometheus service failed"))
	} else {
		testCtx.AddFinalizerFn(finalizerFn)
	}

	// Wait for ServiceMonitor target
	if err := framework.WaitForActiveTargets(context.Background(), ns, svc.Name, 1); err != nil {
		t.Fatal(err)
	}

	err = wait.Poll(time.Second, 5*time.Minute, func() (done bool, err error) {
		response, err := framework.PrometheusSVCGetRequest(context.Background(), ns, svc.Name, "http", "/api/v1/alertmanagers", map[string]string{})
		if err != nil {
			return true, err
		}

		ra := prometheusAlertmanagerAPIResponse{}
		if err := json.NewDecoder(bytes.NewBuffer(response)).Decode(&ra); err != nil {
			return true, err
		}

		if ra.Status == "success" && len(ra.Data.ActiveAlertmanagers) == 1 {
			return true, nil
		}

		return false, nil
	})

	if err != nil {
		t.Fatal(errors.Wrap(err, "validating Prometheus Alertmanager configuration failed"))
	}
}

func testPromReloadRules(t *testing.T) {
	t.Parallel()
	testCtx := framework.NewTestCtx(t)
	defer testCtx.Cleanup(t)
	ns := framework.CreateNamespace(context.Background(), t, testCtx)
	framework.SetupPrometheusRBAC(context.Background(), t, testCtx, ns)

	name := "test"
	firtAlertName := "firstAlert"
	secondAlertName := "secondAlert"

	ruleFile, err := framework.MakeAndCreateFiringRule(context.Background(), ns, name, firtAlertName)
	if err != nil {
		t.Fatal(err)
	}

	p := framework.MakeBasicPrometheus(ns, name, name, 1)
	p.Spec.EvaluationInterval = "1s"
	p, err = framework.CreatePrometheusAndWaitUntilReady(context.Background(), ns, p)
	if err != nil {
		t.Fatal(err)
	}

	pSVC := framework.MakePrometheusService(p.Name, "not-relevant", v1.ServiceTypeClusterIP)
	if finalizerFn, err := framework.CreateServiceAndWaitUntilReady(context.Background(), ns, pSVC); err != nil {
		t.Fatal(errors.Wrap(err, "creating Prometheus service failed"))
	} else {
		testCtx.AddFinalizerFn(finalizerFn)
	}

	err = framework.WaitForPrometheusFiringAlert(context.Background(), p.Namespace, pSVC.Name, firtAlertName)
	if err != nil {
		t.Fatal(err)
	}

	ruleFile.Spec.Groups = []monitoringv1.RuleGroup{
		{
			Name: "my-alerting-group",
			Rules: []monitoringv1.Rule{
				{
					Alert: secondAlertName,
					Expr:  intstr.FromString("vector(1)"),
				},
			},
		},
	}
	_, err = framework.UpdateRule(context.Background(), ns, ruleFile)
	if err != nil {
		t.Fatal(err)
	}

	err = framework.WaitForPrometheusFiringAlert(context.Background(), p.Namespace, pSVC.Name, secondAlertName)
	if err != nil {
		t.Fatal(err)
	}
}

func testPromMultiplePrometheusRulesSameNS(t *testing.T) {
	t.Parallel()
	testCtx := framework.NewTestCtx(t)
	defer testCtx.Cleanup(t)
	ns := framework.CreateNamespace(context.Background(), t, testCtx)
	framework.SetupPrometheusRBAC(context.Background(), t, testCtx, ns)

	name := "test"
	alertNames := []string{"first-alert", "second-alert"}

	for _, alertName := range alertNames {
		_, err := framework.MakeAndCreateFiringRule(context.Background(), ns, alertName, alertName)
		if err != nil {
			t.Fatal(err)
		}
	}

	p := framework.MakeBasicPrometheus(ns, name, name, 1)
	p.Spec.EvaluationInterval = "1s"
	p, err := framework.CreatePrometheusAndWaitUntilReady(context.Background(), ns, p)
	if err != nil {
		t.Fatal(err)
	}

	pSVC := framework.MakePrometheusService(p.Name, "not-relevant", v1.ServiceTypeClusterIP)
	if finalizerFn, err := framework.CreateServiceAndWaitUntilReady(context.Background(), ns, pSVC); err != nil {
		t.Fatal(errors.Wrap(err, "creating Prometheus service failed"))
	} else {
		testCtx.AddFinalizerFn(finalizerFn)
	}

	for _, alertName := range alertNames {
		err := framework.WaitForPrometheusFiringAlert(context.Background(), p.Namespace, pSVC.Name, alertName)
		if err != nil {
			t.Fatal(err)
		}
	}
}

func testPromMultiplePrometheusRulesDifferentNS(t *testing.T) {
	t.Parallel()
	testCtx := framework.NewTestCtx(t)
	defer testCtx.Cleanup(t)
	rootNS := framework.CreateNamespace(context.Background(), t, testCtx)
	alertNSOne := framework.CreateNamespace(context.Background(), t, testCtx)
	alertNSTwo := framework.CreateNamespace(context.Background(), t, testCtx)
	framework.SetupPrometheusRBAC(context.Background(), t, testCtx, rootNS)

	name := "test"
	ruleFiles := []struct {
		alertName string
		ns        string
	}{{"first-alert", alertNSOne}, {"second-alert", alertNSTwo}}

	ruleFilesNamespaceSelector := map[string]string{"monitored": "true"}

	for _, file := range ruleFiles {
		err := framework.AddLabelsToNamespace(context.Background(), file.ns, ruleFilesNamespaceSelector)
		if err != nil {
			t.Fatal(err)
		}
	}

	for _, file := range ruleFiles {
		_, err := framework.MakeAndCreateFiringRule(context.Background(), file.ns, file.alertName, file.alertName)
		if err != nil {
			t.Fatal(err)
		}
	}

	p := framework.MakeBasicPrometheus(rootNS, name, name, 1)
	p.Spec.EvaluationInterval = "1s"
	p.Spec.RuleNamespaceSelector = &metav1.LabelSelector{
		MatchLabels: ruleFilesNamespaceSelector,
	}
	p, err := framework.CreatePrometheusAndWaitUntilReady(context.Background(), rootNS, p)
	if err != nil {
		t.Fatal(err)
	}

	pSVC := framework.MakePrometheusService(p.Name, "not-relevant", v1.ServiceTypeClusterIP)
	if finalizerFn, err := framework.CreateServiceAndWaitUntilReady(context.Background(), rootNS, pSVC); err != nil {
		t.Fatal(errors.Wrap(err, "creating Prometheus service failed"))
	} else {
		testCtx.AddFinalizerFn(finalizerFn)
	}

	for _, file := range ruleFiles {
		err := framework.WaitForPrometheusFiringAlert(context.Background(), p.Namespace, pSVC.Name, file.alertName)
		if err != nil {
			t.Fatal(err)
		}
	}

	// Remove the selecting label from the namespaces holding PrometheusRules
	// and wait until the rules are removed from Prometheus.
	// See https://github.com/prometheus-operator/prometheus-operator/issues/3847
	for _, file := range ruleFiles {
		if err := framework.RemoveLabelsFromNamespace(context.Background(), file.ns, "monitored"); err != nil {
			t.Fatal(err)
		}
	}

	for _, file := range ruleFiles {
		var loopError error
		err = wait.Poll(time.Second, 5*framework.DefaultTimeout, func() (bool, error) {
			var firing bool
			firing, loopError = framework.CheckPrometheusFiringAlert(context.Background(), file.ns, pSVC.Name, file.alertName)
			return !firing, nil
		})

		if err != nil {
			t.Fatalf("waiting for alert %q in namespace %s to stop firing: %v: %v", file.alertName, file.ns, err, loopError)
		}
	}
}

func testPromRulesExceedingConfigMapLimit(t *testing.T) {
	t.Parallel()
	testCtx := framework.NewTestCtx(t)
	defer testCtx.Cleanup(t)
	ns := framework.CreateNamespace(context.Background(), t, testCtx)
	framework.SetupPrometheusRBAC(context.Background(), t, testCtx, ns)

	prometheusRules := []*monitoringv1.PrometheusRule{}
	for i := 0; i < 2; i++ {
		rule := generateHugePrometheusRule(ns, strconv.Itoa(i))
		rule, err := framework.CreateRule(context.Background(), ns, rule)
		if err != nil {
			t.Fatal(err)
		}
		prometheusRules = append(prometheusRules, rule)
	}

	name := "test"

	p := framework.MakeBasicPrometheus(ns, name, name, 1)
	p.Spec.EvaluationInterval = "1s"
	p, err := framework.CreatePrometheusAndWaitUntilReady(context.Background(), ns, p)
	if err != nil {
		t.Fatal(err)
	}

	defer func() {
		if t.Failed() {
			if err := framework.PrintPodLogs(context.Background(), ns, "prometheus-"+p.Name+"-0"); err != nil {
				t.Fatal(err)
			}
		}
	}()

	pSVC := framework.MakePrometheusService(p.Name, "not-relevant", v1.ServiceTypeClusterIP)
	if finalizerFn, err := framework.CreateServiceAndWaitUntilReady(context.Background(), ns, pSVC); err != nil {
		t.Fatal(errors.Wrap(err, "creating Prometheus service failed"))
	} else {
		testCtx.AddFinalizerFn(finalizerFn)
	}

	for i := range prometheusRules {
		_, err := framework.WaitForConfigMapExist(context.Background(), ns, "prometheus-"+p.Name+"-rulefiles-"+strconv.Itoa(i))
		if err != nil {
			t.Fatal(err)
		}
	}

	// Make sure both rule files ended up in the Prometheus Pod
	for i := range prometheusRules {
		err := framework.WaitForPrometheusFiringAlert(context.Background(), ns, pSVC.Name, "my-alert-"+strconv.Itoa(i))
		if err != nil {
			t.Fatal(err)
		}
	}

	err = framework.DeleteRule(context.Background(), ns, prometheusRules[1].Name)
	if err != nil {
		t.Fatal(err)
	}

	_, err = framework.WaitForConfigMapExist(context.Background(), ns, "prometheus-"+p.Name+"-rulefiles-0")
	if err != nil {
		t.Fatal(err)
	}
	err = framework.WaitForConfigMapNotExist(context.Background(), ns, "prometheus-"+p.Name+"-rulefiles-1")
	if err != nil {
		t.Fatal(err)
	}

	err = framework.WaitForPrometheusFiringAlert(context.Background(), ns, pSVC.Name, "my-alert-0")
	if err != nil {
		t.Fatal(err)
	}
}

func testPromRulesMustBeAnnotated(t *testing.T) {
	t.Parallel()
	testCtx := framework.NewTestCtx(t)
	defer testCtx.Cleanup(t)
	ns := framework.CreateNamespace(context.Background(), t, testCtx)
	framework.SetupPrometheusRBAC(context.Background(), t, testCtx, ns)

	name := "admission"
	admissionAlert := "admissionAlert"

	_, err := framework.MakeAndCreateFiringRule(context.Background(), ns, name, admissionAlert)
	if err != nil {
		t.Fatal(err)
	}

	rule, err := framework.GetRule(context.Background(), ns, name)
	if err != nil {
		t.Fatal(err)
	}

	val, ok := rule.Annotations["prometheus-operator-validated"]
	if !ok {
		t.Fatal("Expected prometheusrule to be annotated")
	}
	if val != "true" {
		t.Fatal("Expected prometheusrule annotation to be 'true'")
	}
}

func testInvalidRulesAreRejected(t *testing.T) {
	t.Parallel()
	testCtx := framework.NewTestCtx(t)
	defer testCtx.Cleanup(t)
	ns := framework.CreateNamespace(context.Background(), t, testCtx)
	framework.SetupPrometheusRBAC(context.Background(), t, testCtx, ns)

	name := "admission"
	admissionAlert := "admissionAlert"

	_, err := framework.MakeAndCreateInvalidRule(context.Background(), ns, name, admissionAlert)
	if err == nil {
		t.Fatal("Expected invalid prometheusrule to be rejected")
	}
}

// generateHugePrometheusRule returns a Prometheus rule instance that would fill
// more than half of the space of a Kubernetes ConfigMap.
func generateHugePrometheusRule(ns, identifier string) *monitoringv1.PrometheusRule {
	alertName := "my-alert"
	groups := []monitoringv1.RuleGroup{
		{
			Name:  alertName,
			Rules: []monitoringv1.Rule{},
		},
	}
	// One rule marshaled as yaml is ~34 bytes long, the max is ~524288 bytes.
	for i := 0; i < 12000; i++ {
		groups[0].Rules = append(groups[0].Rules, monitoringv1.Rule{
			Alert: alertName + "-" + identifier,
			Expr:  intstr.FromString("vector(1)"),
		})
	}
	rule := framework.MakeBasicRule(ns, "prometheus-rule-"+identifier, groups)

	return rule
}

// Make sure the Prometheus operator only updates the Prometheus config secret
// and the Prometheus rules configmap on relevant changes
func testPromOnlyUpdatedOnRelevantChanges(t *testing.T) {
	t.Parallel()
	testCtx := framework.NewTestCtx(t)
	defer testCtx.Cleanup(t)
	ns := framework.CreateNamespace(context.Background(), t, testCtx)
	framework.SetupPrometheusRBAC(context.Background(), t, testCtx, ns)

	name := "test"
	prometheus := framework.MakeBasicPrometheus(ns, name, name, 1)

	// Adding an annotation to Prometheus lead to high CPU usage in the past
	// updating the Prometheus StatefulSet in a loop (See
	// https://github.com/prometheus-operator/prometheus-operator/issues/1659). Added here to
	// prevent a regression.
	prometheus.Annotations["test-annotation"] = "test-value"

	ctx, cancel := context.WithCancel(context.Background())

	type versionedResource interface {
		GetResourceVersion() string
	}

	resourceDefinitions := []struct {
		Name               string
		Getter             func(prometheusName string) (versionedResource, error)
		Versions           map[string]interface{}
		MaxExpectedChanges int
	}{
		{
			Name: "prometheus",
			Getter: func(prometheusName string) (versionedResource, error) {
				return framework.
					MonClientV1.
					Prometheuses(ns).
					Get(context.Background(), prometheusName, metav1.GetOptions{})
			},
			MaxExpectedChanges: 1,
		},
		{
			Name: "rulesConfigMap",
			Getter: func(prometheusName string) (versionedResource, error) {
				return framework.
					KubeClient.
					CoreV1().
					ConfigMaps(ns).
					Get(context.Background(), "prometheus-"+prometheusName+"-rulefiles-0", metav1.GetOptions{})
			},
			// The Prometheus Operator first creates the ConfigMap for the
			// given Prometheus stateful set and then updates it with the matching
			// Prometheus rules.
			MaxExpectedChanges: 2,
		},
		{
			Name: "configurationSecret",
			Getter: func(prometheusName string) (versionedResource, error) {
				return framework.
					KubeClient.
					CoreV1().
					Secrets(ns).
					Get(context.Background(), "prometheus-"+prometheusName, metav1.GetOptions{})
			},
			MaxExpectedChanges: 2,
		},
		{
			Name: "tlsAssetSecret",
			Getter: func(prometheusName string) (versionedResource, error) {
				return framework.
					KubeClient.
					CoreV1().
					Secrets(ns).
					Get(context.Background(), "prometheus-"+prometheusName+"-tls-assets-0", metav1.GetOptions{})
			},
			MaxExpectedChanges: 2,
		},
		{
			Name: "statefulset",
			Getter: func(prometheusName string) (versionedResource, error) {
				return framework.
					KubeClient.
					AppsV1().
					StatefulSets(ns).
					Get(context.Background(), "prometheus-"+prometheusName, metav1.GetOptions{})
			},
			// First is the creation of the StatefulSet itself, following is the
			// update of e.g. the ReadyReplicas status field
			MaxExpectedChanges: 3,
		},
		{
			Name: "service-operated",
			Getter: func(prometheusName string) (versionedResource, error) {
				return framework.
					KubeClient.
					CoreV1().
					Services(ns).
					Get(context.Background(), "prometheus-operated", metav1.GetOptions{})
			},
			MaxExpectedChanges: 1,
		},
		{
			Name: "serviceMonitor",
			Getter: func(prometheusName string) (versionedResource, error) {
				return framework.
					MonClientV1.
					ServiceMonitors(ns).
					Get(context.Background(), prometheusName, metav1.GetOptions{})
			},
			MaxExpectedChanges: 1,
		},
	}

	// Init Versions maps
	for i := range resourceDefinitions {
		resourceDefinitions[i].Versions = map[string]interface{}{}
	}

	errc := make(chan error, 1)
	go func() {
		for {
			select {
			case <-ctx.Done():
				return
			default:
				time.Sleep(10 * time.Millisecond)

				for i, resourceDef := range resourceDefinitions {
					resource, err := resourceDef.Getter(prometheus.Name)
					if apierrors.IsNotFound(err) {
						continue
					}
					if err != nil {
						cancel()
						errc <- err
						return
					}

					resourceDefinitions[i].Versions[resource.GetResourceVersion()] = resource
				}
			}
		}
	}()

	alertName := "my-alert"
	if _, err := framework.MakeAndCreateFiringRule(context.Background(), ns, "my-prometheus-rule", alertName); err != nil {
		t.Fatal(err)
	}

	prometheus, err := framework.CreatePrometheusAndWaitUntilReady(context.Background(), ns, prometheus)
	if err != nil {
		t.Fatal(err)
	}

	pSVC := framework.MakePrometheusService(prometheus.Name, name, v1.ServiceTypeClusterIP)
	if finalizerFn, err := framework.CreateServiceAndWaitUntilReady(context.Background(), ns, pSVC); err != nil {
		t.Fatal(errors.Wrap(err, "creating Prometheus service failed"))
	} else {
		testCtx.AddFinalizerFn(finalizerFn)
	}

	s := framework.MakeBasicServiceMonitor(name)
	if _, err := framework.MonClientV1.ServiceMonitors(ns).Create(context.Background(), s, metav1.CreateOptions{}); err != nil {
		t.Fatal("Creating ServiceMonitor failed: ", err)
	}

	err = framework.WaitForPrometheusFiringAlert(context.Background(), prometheus.Namespace, pSVC.Name, alertName)
	if err != nil {
		t.Fatal(err)
	}

	err = framework.WaitForDiscoveryWorking(context.Background(), ns, pSVC.Name, prometheus.Name)
	if err != nil {
		t.Fatal(errors.Wrap(err, "validating Prometheus target discovery failed"))
	}

	if err := framework.DeletePrometheusAndWaitUntilGone(context.Background(), ns, name); err != nil {
		t.Fatal(err)
	}

	cancel()

	select {
	case err := <-errc:
		t.Fatal(err)
	default:
	}

	for _, resource := range resourceDefinitions {
		if len(resource.Versions) > resource.MaxExpectedChanges || len(resource.Versions) < 1 {
			var previous interface{}
			for _, version := range resource.Versions {
				if previous == nil {
					previous = version
					continue
				}
				fmt.Println(pretty.Compare(previous, version))
				previous = version
			}

			t.Fatalf(
				"expected resource %v to be created/updated %v times, but saw %v instead",
				resource.Name,
				resource.MaxExpectedChanges,
				len(resource.Versions),
			)
		}
	}
}

func testPromPreserveUserAddedMetadata(t *testing.T) {
	t.Parallel()
	testCtx := framework.NewTestCtx(t)
	defer testCtx.Cleanup(t)
	ns := framework.CreateNamespace(context.Background(), t, testCtx)
	framework.SetupPrometheusRBAC(context.Background(), t, testCtx, ns)

	name := "test"

	prometheusCRD := framework.MakeBasicPrometheus(ns, name, name, 1)
	prometheusCRD.Namespace = ns

	prometheusCRD, err := framework.CreatePrometheusAndWaitUntilReady(context.Background(), ns, prometheusCRD)
	if err != nil {
		t.Fatal(err)
	}

	updatedLabels := map[string]string{
		"user-defined-label": "custom-label-value",
	}
	updatedAnnotations := map[string]string{
		"user-defined-annotation": "custom-annotation-val",
	}

	svcClient := framework.KubeClient.CoreV1().Services(ns)
	endpointsClient := framework.KubeClient.CoreV1().Endpoints(ns)
	ssetClient := framework.KubeClient.AppsV1().StatefulSets(ns)
	secretClient := framework.KubeClient.CoreV1().Secrets(ns)

	resourceConfigs := []struct {
		name   string
		get    func() (metav1.Object, error)
		update func(object metav1.Object) (metav1.Object, error)
	}{
		{
			name: "prometheus-operated service",
			get: func() (metav1.Object, error) {
				return svcClient.Get(context.Background(), "prometheus-operated", metav1.GetOptions{})
			},
			update: func(object metav1.Object) (metav1.Object, error) {
				return svcClient.Update(context.Background(), asService(t, object), metav1.UpdateOptions{})
			},
		},
		{
			name: "prometheus stateful set",
			get: func() (metav1.Object, error) {
				return ssetClient.Get(context.Background(), "prometheus-test", metav1.GetOptions{})
			},
			update: func(object metav1.Object) (metav1.Object, error) {
				return ssetClient.Update(context.Background(), asStatefulSet(t, object), metav1.UpdateOptions{})
			},
		},
		{
			name: "prometheus-operated endpoints",
			get: func() (metav1.Object, error) {
				return endpointsClient.Get(context.Background(), "prometheus-operated", metav1.GetOptions{})
			},
			update: func(object metav1.Object) (metav1.Object, error) {
				return endpointsClient.Update(context.Background(), asEndpoints(t, object), metav1.UpdateOptions{})
			},
		},
		{
			name: "prometheus secret",
			get: func() (metav1.Object, error) {
				return secretClient.Get(context.Background(), "prometheus-test", metav1.GetOptions{})
			},
			update: func(object metav1.Object) (metav1.Object, error) {
				return secretClient.Update(context.Background(), asSecret(t, object), metav1.UpdateOptions{})
			},
		},
	}

	for _, rConf := range resourceConfigs {
		res, err := rConf.get()
		if err != nil {
			t.Fatal(err)
		}

		updateObjectLabels(res, updatedLabels)
		updateObjectAnnotations(res, updatedAnnotations)

		_, err = rConf.update(res)
		if err != nil {
			t.Fatal(err)
		}
	}

	// Ensure resource reconciles
	prometheusCRD.Spec.Replicas = proto.Int32(2)
	_, err = framework.UpdatePrometheusAndWaitUntilReady(context.Background(), ns, prometheusCRD)
	if err != nil {
		t.Fatal(err)
	}

	// Assert labels preserved
	for _, rConf := range resourceConfigs {
		res, err := rConf.get()
		if err != nil {
			t.Fatal(err)
		}

		labels := res.GetLabels()
		if !containsValues(labels, updatedLabels) {
			t.Errorf("%s: labels do not contain updated labels, found: %q, should contain: %q", rConf.name, labels, updatedLabels)
		}

		annotations := res.GetAnnotations()
		if !containsValues(annotations, updatedAnnotations) {
			t.Fatalf("%s: annotations do not contain updated annotations, found: %q, should contain: %q", rConf.name, annotations, updatedAnnotations)
		}
	}

	// Cleanup
	if err := framework.DeletePrometheusAndWaitUntilGone(context.Background(), ns, name); err != nil {
		t.Fatal(err)
	}
}

func asService(t *testing.T, object metav1.Object) *v1.Service {
	svc, ok := object.(*v1.Service)
	if !ok {
		t.Fatalf("expected service got %T", object)
	}
	return svc
}

func asEndpoints(t *testing.T, object metav1.Object) *v1.Endpoints {
	endpoints, ok := object.(*v1.Endpoints)
	if !ok {
		t.Fatalf("expected endpoints got %T", object)
	}
	return endpoints
}

func asStatefulSet(t *testing.T, object metav1.Object) *appsv1.StatefulSet {
	sset, ok := object.(*appsv1.StatefulSet)
	if !ok {
		t.Fatalf("expected stateful set got %T", object)
	}
	return sset
}

func asSecret(t *testing.T, object metav1.Object) *v1.Secret {
	sec, ok := object.(*v1.Secret)
	if !ok {
		t.Fatalf("expected secret set got %T", object)
	}
	return sec
}

func containsValues(got, expected map[string]string) bool {
	for k, v := range expected {
		if got[k] != v {
			return false
		}
	}
	return true
}

func updateObjectLabels(object metav1.Object, labels map[string]string) {
	current := object.GetLabels()
	current = mergeMap(current, labels)
	object.SetLabels(current)
}

func updateObjectAnnotations(object metav1.Object, annotations map[string]string) {
	current := object.GetAnnotations()
	current = mergeMap(current, annotations)
	object.SetAnnotations(current)
}

func mergeMap(a, b map[string]string) map[string]string {
	if a == nil {
		a = make(map[string]string, len(b))
	}
	for k, v := range b {
		a[k] = v
	}
	return a
}

func testPromWhenDeleteCRDCleanUpViaOwnerRef(t *testing.T) {
	t.Parallel()
	testCtx := framework.NewTestCtx(t)
	defer testCtx.Cleanup(t)
	ns := framework.CreateNamespace(context.Background(), t, testCtx)
	framework.SetupPrometheusRBAC(context.Background(), t, testCtx, ns)

	name := "test"

	p := framework.MakeBasicPrometheus(ns, name, name, 1)
	p, err := framework.CreatePrometheusAndWaitUntilReady(context.Background(), ns, p)
	if err != nil {
		t.Fatal(err)
	}

	configMapName := fmt.Sprintf("prometheus-%v-rulefiles-0", p.Name)

	_, err = framework.WaitForConfigMapExist(context.Background(), ns, configMapName)
	if err != nil {
		t.Fatal(err)
	}

	// Waits for Prometheus pods to vanish
	err = framework.DeletePrometheusAndWaitUntilGone(context.Background(), ns, p.Name)
	if err != nil {
		t.Fatal(err)
	}

	err = framework.WaitForConfigMapNotExist(context.Background(), ns, configMapName)
	if err != nil {
		t.Fatal(err)
	}
}

func testPromDiscovery(t *testing.T) {
	t.Parallel()
	testCtx := framework.NewTestCtx(t)
	defer testCtx.Cleanup(t)
	ns := framework.CreateNamespace(context.Background(), t, testCtx)
	framework.SetupPrometheusRBAC(context.Background(), t, testCtx, ns)

	prometheusName := "test"
	group := "servicediscovery-test"
	svc := framework.MakePrometheusService(prometheusName, group, v1.ServiceTypeClusterIP)

	s := framework.MakeBasicServiceMonitor(group)
	if _, err := framework.MonClientV1.ServiceMonitors(ns).Create(context.Background(), s, metav1.CreateOptions{}); err != nil {
		t.Fatal("Creating ServiceMonitor failed: ", err)
	}

	p := framework.MakeBasicPrometheus(ns, prometheusName, group, 1)
	_, err := framework.CreatePrometheusAndWaitUntilReady(context.Background(), ns, p)
	if err != nil {
		t.Fatal(err)
	}

	if finalizerFn, err := framework.CreateServiceAndWaitUntilReady(context.Background(), ns, svc); err != nil {
		t.Fatal(errors.Wrap(err, "creating prometheus service failed"))
	} else {
		testCtx.AddFinalizerFn(finalizerFn)
	}

	_, err = framework.KubeClient.CoreV1().Secrets(ns).Get(context.Background(), fmt.Sprintf("prometheus-%s", prometheusName), metav1.GetOptions{})
	if err != nil {
		t.Fatal("Generated Secret could not be retrieved: ", err)
	}

	err = framework.WaitForDiscoveryWorking(context.Background(), ns, svc.Name, prometheusName)
	if err != nil {
		t.Fatal(errors.Wrap(err, "validating Prometheus target discovery failed"))
	}
}

func testPromSharedResourcesReconciliation(t *testing.T) {
	t.Parallel()
	testCtx := framework.NewTestCtx(t)
	defer testCtx.Cleanup(t)
	ns := framework.CreateNamespace(context.Background(), t, testCtx)
	framework.SetupPrometheusRBAC(context.Background(), t, testCtx, ns)

	s := framework.MakeBasicServiceMonitor("reconcile-test")
	if _, err := framework.MonClientV1.ServiceMonitors(ns).Create(context.Background(), s, metav1.CreateOptions{}); err != nil {
		t.Fatalf("Creating ServiceMonitor failed: %v", err)
	}

	// Create 2 Prometheus different Prometheus instances that watch the service monitor created above.
	for _, prometheusName := range []string{"test", "test2"} {
		p := framework.MakeBasicPrometheus(ns, prometheusName, "reconcile-test", 1)
		_, err := framework.CreatePrometheusAndWaitUntilReady(context.Background(), ns, p)
		if err != nil {
			t.Fatal(err)
		}

		svc := framework.MakePrometheusService(prometheusName, fmt.Sprintf("reconcile-%s", prometheusName), v1.ServiceTypeClusterIP)
		if finalizerFn, err := framework.CreateServiceAndWaitUntilReady(context.Background(), ns, svc); err != nil {
			t.Fatal(err)
		} else {
			testCtx.AddFinalizerFn(finalizerFn)
		}

		_, err = framework.KubeClient.CoreV1().Secrets(ns).Get(context.Background(), fmt.Sprintf("prometheus-%s", prometheusName), metav1.GetOptions{})
		if err != nil {
			t.Fatalf("Generated Secret could not be retrieved for %s: %v", prometheusName, err)
		}

		err = framework.WaitForActiveTargets(context.Background(), ns, svc.Name, 1)
		if err != nil {
			t.Fatalf("Validating Prometheus active targets failed for %s: %v", prometheusName, err)
		}
	}

	if err := framework.MonClientV1.ServiceMonitors(ns).Delete(context.Background(), "reconcile-test", metav1.DeleteOptions{}); err != nil {
		t.Fatalf("Deleting ServiceMonitor failed: %v", err)
	}

	// Delete the service monitors and check that both Prometheus instances are updated.
	for _, prometheusName := range []string{"test", "test2"} {
		svc := framework.MakePrometheusService(prometheusName, fmt.Sprintf("reconcile-%s", prometheusName), v1.ServiceTypeClusterIP)

		if err := framework.WaitForActiveTargets(context.Background(), ns, svc.Name, 0); err != nil {
			t.Fatalf("Validating Prometheus active targets failed for %s: %v", prometheusName, err)
		}
	}
}

func testShardingProvisioning(t *testing.T) {
	t.Parallel()
	testCtx := framework.NewTestCtx(t)
	defer testCtx.Cleanup(t)
	ns := framework.CreateNamespace(context.Background(), t, testCtx)
	framework.SetupPrometheusRBAC(context.Background(), t, testCtx, ns)

	prometheusName := "test"
	group := "servicediscovery-test"
	svc := framework.MakePrometheusService(prometheusName, group, v1.ServiceTypeClusterIP)

	s := framework.MakeBasicServiceMonitor(group)
	if _, err := framework.MonClientV1.ServiceMonitors(ns).Create(context.Background(), s, metav1.CreateOptions{}); err != nil {
		t.Fatal("Creating ServiceMonitor failed: ", err)
	}

	p := framework.MakeBasicPrometheus(ns, prometheusName, group, 1)
	shards := int32(2)
	p.Spec.Shards = &shards
	_, err := framework.CreatePrometheusAndWaitUntilReady(context.Background(), ns, p)
	if err != nil {
		t.Fatal(err)
	}

	if finalizerFn, err := framework.CreateServiceAndWaitUntilReady(context.Background(), ns, svc); err != nil {
		t.Fatal(errors.Wrap(err, "creating prometheus service failed"))
	} else {
		testCtx.AddFinalizerFn(finalizerFn)
	}

	pods := []struct {
		pod                        string
		expectedShardConfigSnippet string
	}{
		{
			pod: "prometheus-test-0",
			expectedShardConfigSnippet: `
  - source_labels:
    - __tmp_hash
    regex: 0
    action: keep`,
		}, {
			pod: "prometheus-test-shard-1-0",
			expectedShardConfigSnippet: `
  - source_labels:
    - __tmp_hash
    regex: 1
    action: keep`,
		},
	}

	for _, p := range pods {
		stdout, _, err := framework.ExecWithOptions(testFramework.ExecOptions{
			Command: []string{
				"/bin/sh", "-c", "cat /etc/prometheus/config_out/prometheus.env.yaml",
			},
			Namespace:     ns,
			PodName:       p.pod,
			ContainerName: "prometheus",
			CaptureStdout: true,
			CaptureStderr: true,
			Stdin:         nil,
		})
		if err != nil {
			t.Fatalf("Failed to read config from pod %q: %v", p.pod, err)
		}
		if !strings.Contains(stdout, p.expectedShardConfigSnippet) {
			t.Fatalf("Expected shard config to be present for %v but not found in config:\n\n%s\n\nexpected to find:\n\n%s", p.pod, stdout, p.expectedShardConfigSnippet)
		}
	}
}

func testResharding(t *testing.T) {
	t.Parallel()

	testCtx := framework.NewTestCtx(t)
	defer testCtx.Cleanup(t)
	ns := framework.CreateNamespace(context.Background(), t, testCtx)
	framework.SetupPrometheusRBAC(context.Background(), t, testCtx, ns)

	prometheusName := "test"
	group := "servicediscovery-test"
	svc := framework.MakePrometheusService(prometheusName, group, v1.ServiceTypeClusterIP)

	s := framework.MakeBasicServiceMonitor(group)
	if _, err := framework.MonClientV1.ServiceMonitors(ns).Create(context.Background(), s, metav1.CreateOptions{}); err != nil {
		t.Fatal("Creating ServiceMonitor failed: ", err)
	}

	p := framework.MakeBasicPrometheus(ns, prometheusName, group, 1)
	p, err := framework.CreatePrometheusAndWaitUntilReady(context.Background(), ns, p)
	if err != nil {
		t.Fatal(err)
	}

	if finalizerFn, err := framework.CreateServiceAndWaitUntilReady(context.Background(), ns, svc); err != nil {
		t.Fatal(errors.Wrap(err, "creating prometheus service failed"))
	} else {
		testCtx.AddFinalizerFn(finalizerFn)
	}

	shards := int32(2)
	p.Spec.Shards = &shards
	p, err = framework.UpdatePrometheusAndWaitUntilReady(context.Background(), ns, p)
	if err != nil {
		t.Fatal(err)
	}

	_, err = framework.KubeClient.AppsV1().StatefulSets(ns).Get(context.Background(), fmt.Sprintf("prometheus-%s", p.Name), metav1.GetOptions{})
	if err != nil {
		t.Fatal(err)
	}

	_, err = framework.KubeClient.AppsV1().StatefulSets(ns).Get(context.Background(), fmt.Sprintf("prometheus-%s-shard-1", p.Name), metav1.GetOptions{})
	if err != nil {
		t.Fatal(err)
	}

	shards = int32(1)
	p.Spec.Shards = &shards
	p, err = framework.UpdatePrometheusAndWaitUntilReady(context.Background(), ns, p)
	if err != nil {
		t.Fatal(err)
	}

	_, err = framework.KubeClient.AppsV1().StatefulSets(ns).Get(context.Background(), fmt.Sprintf("prometheus-%s", p.Name), metav1.GetOptions{})
	if err != nil {
		t.Fatal(err)
	}

	err = wait.Poll(time.Second, 1*time.Minute, func() (bool, error) {
		_, err = framework.KubeClient.AppsV1().StatefulSets(ns).Get(context.Background(), fmt.Sprintf("prometheus-%s-shard-1", p.Name), metav1.GetOptions{})
		if err != nil && !apierrors.IsNotFound(err) {
			return false, err
		}
		if err == nil {
			// StatefulSet still exists.
			return false, nil
		}
		// StatefulSet not found.
		return true, nil
	})
}

func testPromAlertmanagerDiscovery(t *testing.T) {
	t.Parallel()
	testCtx := framework.NewTestCtx(t)
	defer testCtx.Cleanup(t)
	ns := framework.CreateNamespace(context.Background(), t, testCtx)
	framework.SetupPrometheusRBAC(context.Background(), t, testCtx, ns)

	prometheusName := "test"
	alertmanagerName := "test"
	group := "servicediscovery-test"
	svc := framework.MakePrometheusService(prometheusName, group, v1.ServiceTypeClusterIP)
	amsvc := framework.MakeAlertmanagerService(alertmanagerName, group, v1.ServiceTypeClusterIP)

	p := framework.MakeBasicPrometheus(ns, prometheusName, group, 1)
	framework.AddAlertingToPrometheus(p, ns, alertmanagerName)
	_, err := framework.CreatePrometheusAndWaitUntilReady(context.Background(), ns, p)
	if err != nil {
		t.Fatal(err)
	}

	if finalizerFn, err := framework.CreateServiceAndWaitUntilReady(context.Background(), ns, svc); err != nil {
		t.Fatal(errors.Wrap(err, "creating Prometheus service failed"))
	} else {
		testCtx.AddFinalizerFn(finalizerFn)
	}

	s := framework.MakeBasicServiceMonitor(group)
	if _, err := framework.MonClientV1.ServiceMonitors(ns).Create(context.Background(), s, metav1.CreateOptions{}); err != nil {
		t.Fatalf("Creating ServiceMonitor failed: %v", err)
	}

	_, err = framework.KubeClient.CoreV1().Secrets(ns).Get(context.Background(), fmt.Sprintf("prometheus-%s", prometheusName), metav1.GetOptions{})
	if err != nil {
		t.Fatalf("Generated Secret could not be retrieved: %v", err)
	}

	if _, err := framework.CreateAlertmanagerAndWaitUntilReady(context.Background(), ns, framework.MakeBasicAlertmanager(alertmanagerName, 3)); err != nil {
		t.Fatal(err)
	}

	if _, err := framework.CreateServiceAndWaitUntilReady(context.Background(), ns, amsvc); err != nil {
		t.Fatal(errors.Wrap(err, "creating Alertmanager service failed"))
	}

	err = wait.Poll(time.Second, 18*time.Minute, isAlertmanagerDiscoveryWorking(context.Background(), ns, svc.Name, alertmanagerName))
	if err != nil {
		t.Fatal(errors.Wrap(err, "validating Prometheus Alertmanager discovery failed"))
	}
}

func testPromExposingWithKubernetesAPI(t *testing.T) {
	t.Parallel()
	testCtx := framework.NewTestCtx(t)
	defer testCtx.Cleanup(t)
	ns := framework.CreateNamespace(context.Background(), t, testCtx)
	framework.SetupPrometheusRBAC(context.Background(), t, testCtx, ns)

	basicPrometheus := framework.MakeBasicPrometheus(ns, "basic-prometheus", "test-group", 1)
	service := framework.MakePrometheusService(basicPrometheus.Name, "test-group", v1.ServiceTypeClusterIP)

	if _, err := framework.CreatePrometheusAndWaitUntilReady(context.Background(), ns, basicPrometheus); err != nil {
		t.Fatal("Creating prometheus failed: ", err)
	}

	if _, err := framework.CreateServiceAndWaitUntilReady(context.Background(), ns, service); err != nil {
		t.Fatal("Creating prometheus service failed: ", err)
	}

	ProxyGet := framework.KubeClient.CoreV1().Services(ns).ProxyGet
	request := ProxyGet("", service.Name, "web", "/metrics", make(map[string]string))
	_, err := request.DoRaw(context.Background())
	if err != nil {
		t.Fatal(err)
	}
}

func testPromDiscoverTargetPort(t *testing.T) {
	t.Parallel()
	testCtx := framework.NewTestCtx(t)
	defer testCtx.Cleanup(t)
	ns := framework.CreateNamespace(context.Background(), t, testCtx)
	framework.SetupPrometheusRBAC(context.Background(), t, testCtx, ns)

	prometheusName := "test"
	group := "servicediscovery-test"
	svc := framework.MakePrometheusService(prometheusName, group, v1.ServiceTypeClusterIP)

	targetPort := intstr.FromInt(9090)
	sm := &monitoringv1.ServiceMonitor{
		ObjectMeta: metav1.ObjectMeta{
			Name: prometheusName,
			Labels: map[string]string{
				"group": group,
			},
		},
		Spec: monitoringv1.ServiceMonitorSpec{
			Selector: metav1.LabelSelector{
				MatchLabels: map[string]string{
					"group": group,
				},
			},
			Endpoints: []monitoringv1.Endpoint{
				{
					TargetPort: &targetPort,
					Interval:   "5s",
				},
			},
		},
	}
	if _, err := framework.MonClientV1.ServiceMonitors(ns).Create(context.Background(), sm, metav1.CreateOptions{}); err != nil {
		t.Fatal("Creating ServiceMonitor failed: ", err)
	}

	p := framework.MakeBasicPrometheus(ns, prometheusName, group, 1)
	if _, err := framework.CreatePrometheusAndWaitUntilReady(context.Background(), ns, p); err != nil {
		t.Fatal(err)
	}

	if finalizerFn, err := framework.CreateServiceAndWaitUntilReady(context.Background(), ns, svc); err != nil {
		t.Fatal(errors.Wrap(err, "creating prometheus service failed"))
	} else {
		testCtx.AddFinalizerFn(finalizerFn)
	}

	_, err := framework.KubeClient.CoreV1().Secrets(ns).Get(context.Background(), fmt.Sprintf("prometheus-%s", prometheusName), metav1.GetOptions{})
	if err != nil {
		t.Fatal("Generated Secret could not be retrieved: ", err)
	}

	err = framework.WaitForDiscoveryWorking(context.Background(), ns, svc.Name, prometheusName)
	if err != nil {
		t.Fatal(errors.Wrap(err, "validating Prometheus target discovery failed"))
	}
}

func testPromOpMatchPromAndServMonInDiffNSs(t *testing.T) {
	t.Parallel()
	testCtx := framework.NewTestCtx(t)
	defer testCtx.Cleanup(t)
	prometheusNSName := framework.CreateNamespace(context.Background(), t, testCtx)
	serviceMonitorNSName := framework.CreateNamespace(context.Background(), t, testCtx)
	framework.SetupPrometheusRBAC(context.Background(), t, testCtx, prometheusNSName)

	if err := framework.AddLabelsToNamespace(
		context.Background(),
		serviceMonitorNSName,
		map[string]string{"team": "frontend"},
	); err != nil {
		t.Fatal(err)
	}

	group := "sample-app"

	prometheusJobName := serviceMonitorNSName + "/" + group

	prometheusName := "test"
	svc := framework.MakePrometheusService(prometheusName, group, v1.ServiceTypeClusterIP)

	s := framework.MakeBasicServiceMonitor(group)

	if _, err := framework.MonClientV1.ServiceMonitors(serviceMonitorNSName).Create(context.Background(), s, metav1.CreateOptions{}); err != nil {
		t.Fatal("Creating ServiceMonitor failed: ", err)
	}

	p := framework.MakeBasicPrometheus(prometheusNSName, prometheusName, group, 1)
	p.Spec.ServiceMonitorNamespaceSelector = &metav1.LabelSelector{
		MatchLabels: map[string]string{
			"team": "frontend",
		},
	}
	if _, err := framework.CreatePrometheusAndWaitUntilReady(context.Background(), prometheusNSName, p); err != nil {
		t.Fatal(err)
	}

	if finalizerFn, err := framework.CreateServiceAndWaitUntilReady(context.Background(), prometheusNSName, svc); err != nil {
		t.Fatal(errors.Wrap(err, "creating prometheus service failed"))
	} else {
		testCtx.AddFinalizerFn(finalizerFn)
	}

	resp, err := framework.PrometheusSVCGetRequest(context.Background(), prometheusNSName, svc.Name, "http", "/api/v1/status/config", map[string]string{})
	if err != nil {
		t.Fatal(err)
	}

	if strings.Count(string(resp), prometheusJobName) != 1 {
		t.Fatalf("expected Prometheus operator to configure Prometheus in ns '%v' to scrape the service monitor in ns '%v'", prometheusNSName, serviceMonitorNSName)
	}
}

func testThanos(t *testing.T) {
	t.Parallel()
	testCtx := framework.NewTestCtx(t)
	defer testCtx.Cleanup(t)
	ns := framework.CreateNamespace(context.Background(), t, testCtx)
	framework.SetupPrometheusRBAC(context.Background(), t, testCtx, ns)

	version := operator.DefaultThanosVersion

	prom := framework.MakeBasicPrometheus(ns, "basic-prometheus", "test-group", 1)
	prom.Spec.Replicas = proto.Int32(2)
	prom.Spec.Thanos = &monitoringv1.ThanosSpec{
		Version: &version,
	}
	if _, err := framework.CreatePrometheusAndWaitUntilReady(context.Background(), ns, prom); err != nil {
		t.Fatal("Creating prometheus failed: ", err)
	}

	promSvc := framework.MakePrometheusService(prom.Name, "test-group", v1.ServiceTypeClusterIP)
	if _, err := framework.KubeClient.CoreV1().Services(ns).Create(context.Background(), promSvc, metav1.CreateOptions{}); err != nil {
		t.Fatal("Creating prometheus service failed: ", err)
	}

	svcMon := framework.MakeBasicServiceMonitor("test-group")
	if _, err := framework.MonClientV1.ServiceMonitors(ns).Create(context.Background(), svcMon, metav1.CreateOptions{}); err != nil {
		t.Fatal("Creating ServiceMonitor failed: ", err)
	}

	qryDep, err := testFramework.MakeDeployment("../../example/thanos/query-deployment.yaml")
	if err != nil {
		t.Fatal("Making thanos query deployment failed: ", err)
	}
	// override image
	qryImage := "quay.io/thanos/thanos:" + version
	t.Log("setting up query with image: ", qryImage)
	qryDep.Spec.Template.Spec.Containers[0].Image = qryImage
	// override args
	qryArgs := []string{
		"query",
		"--log.level=debug",
		"--query.replica-label=prometheus_replica",
		fmt.Sprintf("--store=dnssrv+_grpc._tcp.prometheus-operated.%s.svc.cluster.local", ns),
	}
	t.Log("setting up query with args: ", qryArgs)
	qryDep.Spec.Template.Spec.Containers[0].Args = qryArgs
	if err := framework.CreateDeployment(context.Background(), ns, qryDep); err != nil {
		t.Fatal("Creating Thanos query deployment failed: ", err)
	}

	qrySvc := framework.MakeThanosQuerierService(qryDep.Name)
	if _, err := framework.CreateServiceAndWaitUntilReady(context.Background(), ns, qrySvc); err != nil {
		t.Fatal("Creating Thanos query service failed: ", err)
	}

	err = wait.Poll(5*time.Second, 5*time.Minute, func() (bool, error) {
		proxyGet := framework.KubeClient.CoreV1().Services(ns).ProxyGet
		request := proxyGet("http", qrySvc.Name, "http-query", "/api/v1/query", map[string]string{
			"query": "prometheus_build_info",
			"dedup": "false",
		})
		b, err := request.DoRaw(context.Background())
		if err != nil {
			t.Logf("Error performing request against Thanos query: %v\n\nretrying...", err)
			return false, nil
		}

		d := struct {
			Data struct {
				Result []map[string]interface{} `json:"result"`
			} `json:"data"`
		}{}

		err = json.Unmarshal(b, &d)
		if err != nil {
			return false, err
		}

		result := len(d.Data.Result)
		// We're expecting 4 results as we are requesting the
		// `prometheus_build_info` metric, which is collected for both
		// Prometheus replicas by both replicas.
		expected := 4
		if result != expected {
			t.Logf("Unexpected number of results from query. Got %d, expected %d. retrying...", result, expected)
			return false, nil
		}
		return true, nil
	})
	if err != nil {
		t.Fatal("Failed to get correct result from Thanos query: ", err)
	}
}

func testPromGetAuthSecret(t *testing.T) {
	t.Parallel()
	name := "test"

	tests := []struct {
		name           string
		secret         *v1.Secret
		serviceMonitor func() *monitoringv1.ServiceMonitor
	}{
		{
			name: "basic-auth",
			secret: &v1.Secret{
				ObjectMeta: metav1.ObjectMeta{
					Name: name,
				},
				Data: map[string][]byte{
					"user":     []byte("user"),
					"password": []byte("pass"),
				},
			},
			serviceMonitor: func() *monitoringv1.ServiceMonitor {
				sm := framework.MakeBasicServiceMonitor(name)
				sm.Spec.Endpoints[0].BasicAuth = &monitoringv1.BasicAuth{
					Username: v1.SecretKeySelector{
						LocalObjectReference: v1.LocalObjectReference{
							Name: name,
						},
						Key: "user",
					},
					Password: v1.SecretKeySelector{
						LocalObjectReference: v1.LocalObjectReference{
							Name: name,
						},
						Key: "password",
					},
				}

				return sm
			},
		},
		{
			name: "bearer-token",
			secret: &v1.Secret{
				ObjectMeta: metav1.ObjectMeta{
					Name: name,
				},
				Data: map[string][]byte{
					"bearertoken": []byte("abc"),
				},
			},
			serviceMonitor: func() *monitoringv1.ServiceMonitor {
				sm := framework.MakeBasicServiceMonitor(name)
				sm.Spec.Endpoints[0].BearerTokenSecret = v1.SecretKeySelector{
					LocalObjectReference: v1.LocalObjectReference{
						Name: name,
					},
					Key: "bearertoken",
				}
				sm.Spec.Endpoints[0].Path = "/bearer-metrics"
				return sm
			},
		},
	}

	for _, test := range tests {
		test := test

		t.Run(test.name, func(t *testing.T) {
			t.Parallel()

			testCtx := framework.NewTestCtx(t)
			defer testCtx.Cleanup(t)
			ns := framework.CreateNamespace(context.Background(), t, testCtx)
			framework.SetupPrometheusRBACGlobal(context.Background(), t, testCtx, ns)

			maptest := make(map[string]string)
			maptest["tc"] = ns
			prometheusCRD := framework.MakeBasicPrometheus(ns, name, name, 1)
			prometheusCRD.Spec.ServiceMonitorNamespaceSelector = &metav1.LabelSelector{
				MatchLabels: maptest,
			}
			prometheusCRD.Spec.ScrapeInterval = "1s"

			if _, err := framework.CreatePrometheusAndWaitUntilReady(context.Background(), ns, prometheusCRD); err != nil {
				t.Fatal(err)
			}
			testNamespace := framework.CreateNamespace(context.Background(), t, testCtx)

			err := framework.AddLabelsToNamespace(context.Background(), testNamespace, maptest)
			if err != nil {
				t.Fatal(err)
			}

			simple, err := testFramework.MakeDeployment("../../test/framework/resources/basic-auth-app-deployment.yaml")
			if err != nil {
				t.Fatal(err)
			}

			if err := framework.CreateDeployment(context.Background(), testNamespace, simple); err != nil {
				t.Fatal("Creating simple basic auth app failed: ", err)
			}

			authSecret := test.secret
			if _, err := framework.KubeClient.CoreV1().Secrets(testNamespace).Create(context.Background(), authSecret, metav1.CreateOptions{}); err != nil {
				t.Fatal(err)
			}

			svc := &v1.Service{
				ObjectMeta: metav1.ObjectMeta{
					Name: name,
					Labels: map[string]string{
						"group": name,
					},
				},
				Spec: v1.ServiceSpec{
					Type: v1.ServiceTypeLoadBalancer,
					Ports: []v1.ServicePort{
						{
							Name: "web",
							Port: 8080,
						},
					},
					Selector: map[string]string{
						"group": name,
					},
				},
			}

			sm := test.serviceMonitor()
			if finalizerFn, err := framework.CreateServiceAndWaitUntilReady(context.Background(), testNamespace, svc); err != nil {
				t.Fatal(err)
			} else {
				testCtx.AddFinalizerFn(finalizerFn)
			}

			if _, err := framework.MonClientV1.ServiceMonitors(testNamespace).Create(context.Background(), sm, metav1.CreateOptions{}); err != nil {
				t.Fatal("Creating ServiceMonitor failed: ", err)
			}

			if err := framework.WaitForHealthyTargets(context.Background(), ns, "prometheus-operated", 1); err != nil {
				t.Fatal(err)
			}
		})
	}
}

// testOperatorNSScope tests the multi namespace feature of the Prometheus Operator.
// It checks whether it ignores rules that are not in the watched namespaces of the
// Prometheus Operator. The Prometheus Operator internally treats watching a
// single namespace different than watching multiple namespaces, hence the two
// sub-tests.
func testOperatorNSScope(t *testing.T) {
	name := "test"
	firtAlertName := "firstAlert"
	secondAlertName := "secondAlert"

	t.Run("SingleNS", func(t *testing.T) {

		testCtx := framework.NewTestCtx(t)
		defer testCtx.Cleanup(t)

		operatorNS := framework.CreateNamespace(context.Background(), t, testCtx)
		mainNS := framework.CreateNamespace(context.Background(), t, testCtx)
		arbitraryNS := framework.CreateNamespace(context.Background(), t, testCtx)

		framework.SetupPrometheusRBAC(context.Background(), t, testCtx, mainNS)

		prometheusNamespaceSelector := map[string]string{"prometheus": mainNS}

		// Add labels to namespaces for Prometheus RuleNamespaceSelector.
		for _, ns := range []string{mainNS, arbitraryNS} {
			err := framework.AddLabelsToNamespace(context.Background(), ns, prometheusNamespaceSelector)
			if err != nil {
				t.Fatal(err)
			}
		}

		// Prometheus Operator only watches single namespace mainNS, not arbitraryNS.
		_, err := framework.CreatePrometheusOperator(context.Background(), operatorNS, *opImage, []string{mainNS}, nil, nil, nil, false, true)
		if err != nil {
			t.Fatal(err)
		}

		ruleDef := []struct {
			NSName    string
			AlertName string
		}{{arbitraryNS, secondAlertName}, {mainNS, firtAlertName}}

		for _, r := range ruleDef {
			_, err := framework.MakeAndCreateFiringRule(context.Background(), r.NSName, name, r.AlertName)
			if err != nil {
				t.Fatal(err)
			}
		}

		p := framework.MakeBasicPrometheus(mainNS, name, name, 1)
		p.Spec.RuleNamespaceSelector = &metav1.LabelSelector{
			MatchLabels: prometheusNamespaceSelector,
		}
		p.Spec.EvaluationInterval = "1s"
		p, err = framework.CreatePrometheusAndWaitUntilReady(context.Background(), mainNS, p)
		if err != nil {
			t.Fatal(err)
		}

		pSVC := framework.MakePrometheusService(p.Name, "not-relevant", v1.ServiceTypeClusterIP)
		if finalizerFn, err := framework.CreateServiceAndWaitUntilReady(context.Background(), mainNS, pSVC); err != nil {
			t.Fatal(errors.Wrap(err, "creating Prometheus service failed"))
		} else {
			testCtx.AddFinalizerFn(finalizerFn)
		}

		err = framework.WaitForPrometheusFiringAlert(context.Background(), p.Namespace, pSVC.Name, firtAlertName)
		if err != nil {
			t.Fatal(err)
		}

		firing, err := framework.CheckPrometheusFiringAlert(context.Background(), p.Namespace, pSVC.Name, secondAlertName)
		if err != nil && !strings.Contains(err.Error(), "expected 1 query result but got 0") {
			t.Fatal(err)
		}

		if firing {
			t.Fatalf("expected alert %q not to fire", secondAlertName)
		}
	})

	t.Run("MultiNS", func(t *testing.T) {

		testCtx := framework.NewTestCtx(t)
		defer testCtx.Cleanup(t)

		operatorNS := framework.CreateNamespace(context.Background(), t, testCtx)
		prometheusNS := framework.CreateNamespace(context.Background(), t, testCtx)
		ruleNS := framework.CreateNamespace(context.Background(), t, testCtx)
		arbitraryNS := framework.CreateNamespace(context.Background(), t, testCtx)

		framework.SetupPrometheusRBAC(context.Background(), t, testCtx, prometheusNS)

		prometheusNamespaceSelector := map[string]string{"prometheus": prometheusNS}

		for _, ns := range []string{ruleNS, arbitraryNS} {
			err := framework.AddLabelsToNamespace(context.Background(), ns, prometheusNamespaceSelector)
			if err != nil {
				t.Fatal(err)
			}
		}

		// Prometheus Operator only watches prometheusNS and ruleNS, not arbitraryNS.
		_, err := framework.CreatePrometheusOperator(context.Background(), operatorNS, *opImage, []string{prometheusNS, ruleNS}, nil, nil, nil, false, true)
		if err != nil {
			t.Fatal(err)
		}

		ruleDef := []struct {
			NSName    string
			AlertName string
		}{{arbitraryNS, secondAlertName}, {ruleNS, firtAlertName}}

		for _, r := range ruleDef {
			_, err := framework.MakeAndCreateFiringRule(context.Background(), r.NSName, name, r.AlertName)
			if err != nil {
				t.Fatal(err)
			}
		}

		p := framework.MakeBasicPrometheus(prometheusNS, name, name, 1)
		p.Spec.RuleNamespaceSelector = &metav1.LabelSelector{
			MatchLabels: prometheusNamespaceSelector,
		}
		p.Spec.EvaluationInterval = "1s"
		p, err = framework.CreatePrometheusAndWaitUntilReady(context.Background(), prometheusNS, p)
		if err != nil {
			t.Fatal(err)
		}

		pSVC := framework.MakePrometheusService(p.Name, "not-relevant", v1.ServiceTypeClusterIP)
		if finalizerFn, err := framework.CreateServiceAndWaitUntilReady(context.Background(), prometheusNS, pSVC); err != nil {
			t.Fatal(errors.Wrap(err, "creating Prometheus service failed"))
		} else {
			testCtx.AddFinalizerFn(finalizerFn)
		}

		err = framework.WaitForPrometheusFiringAlert(context.Background(), p.Namespace, pSVC.Name, firtAlertName)
		if err != nil {
			t.Fatal(err)
		}

		firing, err := framework.CheckPrometheusFiringAlert(context.Background(), p.Namespace, pSVC.Name, secondAlertName)
		if err != nil && !strings.Contains(err.Error(), "expected 1 query result but got 0") {
			t.Fatal(err)
		}

		if firing {
			t.Fatalf("expected alert %q not to fire", secondAlertName)
		}
	})
}

// testPromArbitraryFSAcc tests the
// github.com/prometheus-operator/prometheus-operator/pkg/apis/monitoring/v1.PrometheusSpec.ArbitraryFSAccessThroughSMs
// configuration with the service monitor bearer token and tls assets option.
func testPromArbitraryFSAcc(t *testing.T) {
	t.Parallel()
	name := "test"

	tests := []struct {
		name                              string
		arbitraryFSAccessThroughSMsConfig monitoringv1.ArbitraryFSAccessThroughSMsConfig
		endpoint                          monitoringv1.Endpoint
		expectTargets                     bool
	}{
		//
		// Bearer tokens:
		//
		{
			name: "allowed-bearer-file",
			arbitraryFSAccessThroughSMsConfig: monitoringv1.ArbitraryFSAccessThroughSMsConfig{
				Deny: false,
			},
			endpoint: monitoringv1.Endpoint{
				Port:            "web",
				BearerTokenFile: "/etc/ca-certificates/bearer-token",
			},
			expectTargets: true,
		},
		{
			name: "denied-bearer-file",
			arbitraryFSAccessThroughSMsConfig: monitoringv1.ArbitraryFSAccessThroughSMsConfig{
				Deny: true,
			},
			endpoint: monitoringv1.Endpoint{
				Port:            "web",
				BearerTokenFile: "/etc/ca-certificates/bearer-token",
			},
			expectTargets: false,
		},
		{
			name: "denied-bearer-secret",
			arbitraryFSAccessThroughSMsConfig: monitoringv1.ArbitraryFSAccessThroughSMsConfig{
				Deny: true,
			},
			endpoint: monitoringv1.Endpoint{
				Port: "web",
				BearerTokenSecret: v1.SecretKeySelector{
					LocalObjectReference: v1.LocalObjectReference{
						Name: name,
					},
					Key: "bearer-token",
				},
			},
			expectTargets: true,
		},
		//
		// TLS assets:
		//
		{
			name: "allowed-tls-file",
			arbitraryFSAccessThroughSMsConfig: monitoringv1.ArbitraryFSAccessThroughSMsConfig{
				Deny: false,
			},
			endpoint: monitoringv1.Endpoint{
				Port: "web",
				TLSConfig: &monitoringv1.TLSConfig{
					CAFile:   "/etc/ca-certificates/cert.pem",
					CertFile: "/etc/ca-certificates/cert.pem",
					KeyFile:  "/etc/ca-certificates/key.pem",
				},
			},
			expectTargets: true,
		},
		{
			name: "denied-tls-file",
			arbitraryFSAccessThroughSMsConfig: monitoringv1.ArbitraryFSAccessThroughSMsConfig{
				Deny: true,
			},
			endpoint: monitoringv1.Endpoint{
				Port: "web",
				TLSConfig: &monitoringv1.TLSConfig{
					CAFile:   "/etc/ca-certificates/cert.pem",
					CertFile: "/etc/ca-certificates/cert.pem",
					KeyFile:  "/etc/ca-certificates/key.pem",
				},
			},
			expectTargets: false,
		},
		{
			name: "denied-tls-secret",
			arbitraryFSAccessThroughSMsConfig: monitoringv1.ArbitraryFSAccessThroughSMsConfig{
				Deny: true,
			},
			endpoint: monitoringv1.Endpoint{
				Port: "web",
				TLSConfig: &monitoringv1.TLSConfig{
					SafeTLSConfig: monitoringv1.SafeTLSConfig{
						InsecureSkipVerify: true,
						CA: monitoringv1.SecretOrConfigMap{
							Secret: &v1.SecretKeySelector{
								LocalObjectReference: v1.LocalObjectReference{
									Name: name,
								},
								Key: "cert.pem",
							},
						},
						Cert: monitoringv1.SecretOrConfigMap{
							Secret: &v1.SecretKeySelector{
								LocalObjectReference: v1.LocalObjectReference{
									Name: name,
								},
								Key: "cert.pem",
							},
						},
						KeySecret: &v1.SecretKeySelector{
							LocalObjectReference: v1.LocalObjectReference{
								Name: name,
							},
							Key: "key.pem",
						},
					},
				},
			},
			expectTargets: true,
		},
		{
			name: "denied-tls-configmap",
			arbitraryFSAccessThroughSMsConfig: monitoringv1.ArbitraryFSAccessThroughSMsConfig{
				Deny: true,
			},
			endpoint: monitoringv1.Endpoint{
				Port: "web",
				TLSConfig: &monitoringv1.TLSConfig{
					SafeTLSConfig: monitoringv1.SafeTLSConfig{
						InsecureSkipVerify: true,
						CA: monitoringv1.SecretOrConfigMap{
							ConfigMap: &v1.ConfigMapKeySelector{
								LocalObjectReference: v1.LocalObjectReference{
									Name: name,
								},
								Key: "cert.pem",
							},
						},
						Cert: monitoringv1.SecretOrConfigMap{
							ConfigMap: &v1.ConfigMapKeySelector{
								LocalObjectReference: v1.LocalObjectReference{
									Name: name,
								},
								Key: "cert.pem",
							},
						},
						KeySecret: &v1.SecretKeySelector{
							LocalObjectReference: v1.LocalObjectReference{
								Name: name,
							},
							Key: "key.pem",
						},
					},
				},
			},
			expectTargets: true,
		},
	}

	for _, test := range tests {
		test := test

		t.Run(test.name, func(t *testing.T) {
			t.Parallel()
			testCtx := framework.NewTestCtx(t)
			defer testCtx.Cleanup(t)

			ns := framework.CreateNamespace(context.Background(), t, testCtx)
			framework.SetupPrometheusRBAC(context.Background(), t, testCtx, ns)

			// Create secret either used by bearer token secret key ref, tls
			// asset key ref or tls configmap key ref.
			cert, err := ioutil.ReadFile("../../test/instrumented-sample-app/certs/cert.pem")
			if err != nil {
				t.Fatalf("failed to load cert.pem: %v", err)
			}

			key, err := ioutil.ReadFile("../../test/instrumented-sample-app/certs/key.pem")
			if err != nil {
				t.Fatalf("failed to load key.pem: %v", err)
			}

			tlsCertsSecret := &v1.Secret{
				ObjectMeta: metav1.ObjectMeta{
					Name: name,
				},
				Data: map[string][]byte{
					"cert.pem":     cert,
					"key.pem":      key,
					"bearer-token": []byte("abc"),
				},
			}

			if _, err := framework.KubeClient.CoreV1().Secrets(ns).Create(context.Background(), tlsCertsSecret, metav1.CreateOptions{}); err != nil {
				t.Fatal(err)
			}

			tlsCertsConfigMap := &v1.ConfigMap{
				ObjectMeta: metav1.ObjectMeta{
					Name: name,
				},
				Data: map[string]string{
					"cert.pem": string(cert),
				},
			}

			if _, err := framework.KubeClient.CoreV1().ConfigMaps(ns).Create(context.Background(), tlsCertsConfigMap, metav1.CreateOptions{}); err != nil {
				t.Fatal(err)
			}

			s := framework.MakeBasicServiceMonitor(name)
			s.Spec.Endpoints[0] = test.endpoint
			if _, err := framework.MonClientV1.ServiceMonitors(ns).Create(context.Background(), s, metav1.CreateOptions{}); err != nil {
				t.Fatal("creating ServiceMonitor failed: ", err)
			}

			prometheusCRD := framework.MakeBasicPrometheus(ns, name, name, 1)
			prometheusCRD.Namespace = ns
			prometheusCRD.Spec.ArbitraryFSAccessThroughSMs = test.arbitraryFSAccessThroughSMsConfig

			if strings.HasSuffix(test.name, "-file") {
				mountTLSFiles(prometheusCRD, name)
			}

			if _, err := framework.CreatePrometheusAndWaitUntilReady(context.Background(), ns, prometheusCRD); err != nil {
				t.Fatal(err)
			}

			svc := framework.MakePrometheusService(prometheusCRD.Name, name, v1.ServiceTypeClusterIP)
			if _, err := framework.CreateServiceAndWaitUntilReady(context.Background(), ns, svc); err != nil {
				t.Fatal(err)
			}

			if test.expectTargets {
				if err := framework.WaitForActiveTargets(context.Background(), ns, svc.Name, 1); err != nil {
					t.Fatal(err)
				}

				return
			}

			// Make sure Prometheus has enough time to reload.
			time.Sleep(2 * time.Minute)
			if err := framework.WaitForActiveTargets(context.Background(), ns, svc.Name, 0); err != nil {
				t.Fatal(err)
			}
		})
	}

}

// mountTLSFiles is a helper to manually mount TLS certificate files
// into the prometheus container
func mountTLSFiles(p *monitoringv1.Prometheus, secretName string) {
	volumeName := secretName
	p.Spec.Volumes = append(p.Spec.Volumes,
		v1.Volume{
			Name: volumeName,
			VolumeSource: v1.VolumeSource{
				Secret: &v1.SecretVolumeSource{
					SecretName: secretName,
				},
			},
		})
	p.Spec.Containers = []v1.Container{
		{
			Name: "prometheus",
			VolumeMounts: []v1.VolumeMount{
				{
					Name:      volumeName,
					MountPath: "/etc/ca-certificates",
				},
			},
		},
	}
}

// testPromTLSConfigViaSecret tests the service monitor endpoint option to load
// certificate assets via Kubernetes secrets into the Prometheus container.
func testPromTLSConfigViaSecret(t *testing.T) {
	t.Parallel()
	testCtx := framework.NewTestCtx(t)
	defer testCtx.Cleanup(t)

	ns := framework.CreateNamespace(context.Background(), t, testCtx)
	framework.SetupPrometheusRBAC(context.Background(), t, testCtx, ns)
	name := "test"

	//
	// Setup sample app.
	//

	cert, err := ioutil.ReadFile("../../test/instrumented-sample-app/certs/cert.pem")
	if err != nil {
		t.Fatalf("failed to load cert.pem: %v", err)
	}

	key, err := ioutil.ReadFile("../../test/instrumented-sample-app/certs/key.pem")
	if err != nil {
		t.Fatalf("failed to load key.pem: %v", err)
	}

	tlsCertsSecret := &v1.Secret{
		ObjectMeta: metav1.ObjectMeta{
			Name: name,
		},
		Data: map[string][]byte{
			"cert.pem": cert,
			"key.pem":  key,
		},
	}

	if _, err := framework.KubeClient.CoreV1().Secrets(ns).Create(context.Background(), tlsCertsSecret, metav1.CreateOptions{}); err != nil {
		t.Fatal(err)
	}

	simple, err := testFramework.MakeDeployment("../../test/framework/resources/basic-auth-app-deployment.yaml")
	if err != nil {
		t.Fatal(err)
	}

	simple.Spec.Template.Spec.Containers[0].Args = []string{"--cert-path=/etc/certs"}

	simple.Spec.Template.Spec.Volumes = []v1.Volume{
		{
			Name: "tls-certs",
			VolumeSource: v1.VolumeSource{
				Secret: &v1.SecretVolumeSource{
					SecretName: tlsCertsSecret.Name,
				},
			},
		},
	}

	simple.Spec.Template.Spec.Containers[0].VolumeMounts = []v1.VolumeMount{
		{
			Name:      simple.Spec.Template.Spec.Volumes[0].Name,
			MountPath: "/etc/certs",
		},
	}

	if err := framework.CreateDeployment(context.Background(), ns, simple); err != nil {
		t.Fatal("Creating simple basic auth app failed: ", err)
	}

	svc := &v1.Service{
		ObjectMeta: metav1.ObjectMeta{
			Name: name,
			Labels: map[string]string{
				"group": name,
			},
		},
		Spec: v1.ServiceSpec{
			Type: v1.ServiceTypeLoadBalancer,
			Ports: []v1.ServicePort{
				{
					Name: "web",
					Port: 8080,
				},
				{
					Name: "mtls",
					Port: 8081,
				},
			},
			Selector: map[string]string{
				"group": name,
			},
		},
	}

	if _, err := framework.CreateServiceAndWaitUntilReady(context.Background(), ns, svc); err != nil {
		t.Fatal(err)
	}

	//
	// Setup monitoring.
	//

	sm := framework.MakeBasicServiceMonitor(name)
	sm.Spec.Endpoints = []monitoringv1.Endpoint{
		{
			Port:     "mtls",
			Interval: "30s",
			Scheme:   "https",
			TLSConfig: &monitoringv1.TLSConfig{
				SafeTLSConfig: monitoringv1.SafeTLSConfig{
					InsecureSkipVerify: true,
					Cert: monitoringv1.SecretOrConfigMap{
						Secret: &v1.SecretKeySelector{
							LocalObjectReference: v1.LocalObjectReference{
								Name: tlsCertsSecret.Name,
							},
							Key: "cert.pem",
						},
					},
					KeySecret: &v1.SecretKeySelector{
						LocalObjectReference: v1.LocalObjectReference{
							Name: tlsCertsSecret.Name,
						},
						Key: "key.pem",
					},
				},
			},
		},
	}

	if _, err := framework.MonClientV1.ServiceMonitors(ns).Create(context.Background(), sm, metav1.CreateOptions{}); err != nil {
		t.Fatal("creating ServiceMonitor failed: ", err)
	}

	prometheusCRD := framework.MakeBasicPrometheus(ns, name, name, 1)

	if _, err := framework.CreatePrometheusAndWaitUntilReady(context.Background(), ns, prometheusCRD); err != nil {
		t.Fatal(err)
	}

	promSVC := framework.MakePrometheusService(prometheusCRD.Name, name, v1.ServiceTypeClusterIP)

	if _, err := framework.CreateServiceAndWaitUntilReady(context.Background(), ns, promSVC); err != nil {
		t.Fatal(err)
	}

	//
	// Check for proper scraping.
	//

	if err := framework.WaitForHealthyTargets(context.Background(), ns, promSVC.Name, 1); err != nil {
		t.Fatal(err)
	}

	// TODO: Do a poll instead, should speed up things.
	time.Sleep(30 * time.Second)

	response, err := framework.PrometheusSVCGetRequest(context.Background(), ns, promSVC.Name, "http", "/api/v1/query", map[string]string{"query": fmt.Sprintf(`up{job="%v",endpoint="%v"}`, name, sm.Spec.Endpoints[0].Port)})
	if err != nil {
		t.Fatal(err)
	}

	q := testFramework.PrometheusQueryAPIResponse{}
	if err := json.NewDecoder(bytes.NewBuffer(response)).Decode(&q); err != nil {
		t.Fatal(err)
	}

	if q.Status != "success" {
		t.Fatalf("expected query status to be 'success' but got %v", q.Status)
	}

	if q.Data.Result[0].Value[1] != "1" {
		t.Fatalf("expected query result to be '1' but got %v", q.Data.Result[0].Value[1])
	}
}

func testPromStaticProbe(t *testing.T) {
	t.Parallel()
	testCtx := framework.NewTestCtx(t)
	defer testCtx.Cleanup(t)
	ns := framework.CreateNamespace(context.Background(), t, testCtx)
	framework.SetupPrometheusRBAC(context.Background(), t, testCtx, ns)

	blackboxExporterName := "blackbox-exporter"
	if err := framework.CreateBlackBoxExporterAndWaitUntilReady(context.Background(), ns, blackboxExporterName); err != nil {
		t.Fatal("Creating blackbox exporter failed: ", err)
	}

	blackboxSvc := framework.MakeBlackBoxExporterService(ns, blackboxExporterName)
	if finalizerFn, err := framework.CreateServiceAndWaitUntilReady(context.Background(), ns, blackboxSvc); err != nil {
		t.Fatal("creating blackbox exporter service failed ", err)
	} else {
		testCtx.AddFinalizerFn(finalizerFn)
	}

	prometheusName := "test"
	group := "probe-test"
	svc := framework.MakePrometheusService(prometheusName, group, v1.ServiceTypeClusterIP)

	proberURL := blackboxExporterName + ":9115"
	targets := []string{svc.Name + ":9090"}

	probe := framework.MakeBasicStaticProbe(group, proberURL, targets)
	if _, err := framework.MonClientV1.Probes(ns).Create(context.Background(), probe, metav1.CreateOptions{}); err != nil {
		t.Fatal("Creating Probe failed: ", err)
	}

	p := framework.MakeBasicPrometheus(ns, prometheusName, group, 1)
	p.Spec.ProbeSelector = &metav1.LabelSelector{
		MatchLabels: map[string]string{
			"group": group,
		},
	}
	if _, err := framework.CreatePrometheusAndWaitUntilReady(context.Background(), ns, p); err != nil {
		t.Fatal(err)
	}

	if finalizerFn, err := framework.CreateServiceAndWaitUntilReady(context.Background(), ns, svc); err != nil {
		t.Fatal(errors.Wrap(err, "creating prometheus service failed"))
	} else {
		testCtx.AddFinalizerFn(finalizerFn)
	}

	expectedURL := url.URL{Host: proberURL, Scheme: "http", Path: "/probe"}
	q := expectedURL.Query()
	q.Set("module", "http_2xx")
	q.Set("target", targets[0])
	expectedURL.RawQuery = q.Encode()

	if err := wait.Poll(time.Second, time.Minute*5, func() (bool, error) {
		activeTargets, err := framework.GetActiveTargets(context.Background(), ns, svc.Name)
		if err != nil {
			return false, err
		}

		if len(activeTargets) != 1 {
			return false, nil
		}

		exp := expectedURL.String()
		if activeTargets[0].ScrapeURL != exp {
			return false, nil
		}

		if value, ok := activeTargets[0].Labels["instance"]; !ok || value != targets[0] {
			return false, nil
		}

		return true, nil
	}); err != nil {
		t.Fatal("waiting for static probe targets timed out.")
	}
}

func testPromSecurePodMonitor(t *testing.T) {
	t.Parallel()
	name := "test"

	tests := []struct {
		name     string
		endpoint monitoringv1.PodMetricsEndpoint
	}{
		//
		// Basic auth:
		//
		{
			name: "basic-auth-secret",
			endpoint: monitoringv1.PodMetricsEndpoint{
				Port: "web",
				BasicAuth: &monitoringv1.BasicAuth{
					Username: v1.SecretKeySelector{
						LocalObjectReference: v1.LocalObjectReference{
							Name: name,
						},
						Key: "user",
					},
					Password: v1.SecretKeySelector{
						LocalObjectReference: v1.LocalObjectReference{
							Name: name,
						},
						Key: "password",
					},
				},
			},
		},
		//
		// Bearer tokens:
		//
		{
			name: "bearer-secret",
			endpoint: monitoringv1.PodMetricsEndpoint{
				Port: "web",
				BearerTokenSecret: v1.SecretKeySelector{
					LocalObjectReference: v1.LocalObjectReference{
						Name: name,
					},
					Key: "bearer-token",
				},
				Path: "/bearer-metrics",
			},
		},
		//
		// TLS assets:
		//
		{
			name: "tls-secret",
			endpoint: monitoringv1.PodMetricsEndpoint{
				Port:   "mtls",
				Scheme: "https",
				TLSConfig: &monitoringv1.PodMetricsEndpointTLSConfig{
					SafeTLSConfig: monitoringv1.SafeTLSConfig{
						InsecureSkipVerify: true,
						CA: monitoringv1.SecretOrConfigMap{
							Secret: &v1.SecretKeySelector{
								LocalObjectReference: v1.LocalObjectReference{
									Name: name,
								},
								Key: "cert.pem",
							},
						},
						Cert: monitoringv1.SecretOrConfigMap{
							Secret: &v1.SecretKeySelector{
								LocalObjectReference: v1.LocalObjectReference{
									Name: name,
								},
								Key: "cert.pem",
							},
						},
						KeySecret: &v1.SecretKeySelector{
							LocalObjectReference: v1.LocalObjectReference{
								Name: name,
							},
							Key: "key.pem",
						},
					},
				},
				Path: "/",
			},
		},
		{
			name: "tls-configmap",
			endpoint: monitoringv1.PodMetricsEndpoint{
				Port:   "mtls",
				Scheme: "https",
				TLSConfig: &monitoringv1.PodMetricsEndpointTLSConfig{
					SafeTLSConfig: monitoringv1.SafeTLSConfig{
						InsecureSkipVerify: true,
						CA: monitoringv1.SecretOrConfigMap{
							ConfigMap: &v1.ConfigMapKeySelector{
								LocalObjectReference: v1.LocalObjectReference{
									Name: name,
								},
								Key: "cert.pem",
							},
						},
						Cert: monitoringv1.SecretOrConfigMap{
							ConfigMap: &v1.ConfigMapKeySelector{
								LocalObjectReference: v1.LocalObjectReference{
									Name: name,
								},
								Key: "cert.pem",
							},
						},
						KeySecret: &v1.SecretKeySelector{
							LocalObjectReference: v1.LocalObjectReference{
								Name: name,
							},
							Key: "key.pem",
						},
					},
				},
				Path: "/",
			},
		},
	}

	for _, test := range tests {
		test := test

		t.Run(test.name, func(t *testing.T) {
			t.Parallel()
			testCtx := framework.NewTestCtx(t)
			defer testCtx.Cleanup(t)
			ns := framework.CreateNamespace(context.Background(), t, testCtx)
			framework.SetupPrometheusRBAC(context.Background(), t, testCtx, ns)

			// Create secret either used by bearer token secret key ref, tls
			// asset key ref or tls configmap key ref.
			cert, err := ioutil.ReadFile("../../test/instrumented-sample-app/certs/cert.pem")
			if err != nil {
				t.Fatalf("failed to load cert.pem: %v", err)
			}

			key, err := ioutil.ReadFile("../../test/instrumented-sample-app/certs/key.pem")
			if err != nil {
				t.Fatalf("failed to load key.pem: %v", err)
			}

			secret := &v1.Secret{
				ObjectMeta: metav1.ObjectMeta{
					Name: name,
				},
				Data: map[string][]byte{
					"user":         []byte("user"),
					"password":     []byte("pass"),
					"bearer-token": []byte("abc"),
					"cert.pem":     cert,
					"key.pem":      key,
				},
			}

			if _, err := framework.KubeClient.CoreV1().Secrets(ns).Create(context.Background(), secret, metav1.CreateOptions{}); err != nil {
				t.Fatal(err)
			}

			tlsCertsConfigMap := &v1.ConfigMap{
				ObjectMeta: metav1.ObjectMeta{
					Name: name,
				},
				Data: map[string]string{
					"cert.pem": string(cert),
				},
			}

			if _, err := framework.KubeClient.CoreV1().ConfigMaps(ns).Create(context.Background(), tlsCertsConfigMap, metav1.CreateOptions{}); err != nil {
				t.Fatal(err)
			}

			prom := framework.MakeBasicPrometheus(ns, name, name, 1)
			prom.Namespace = ns

			if _, err := framework.CreatePrometheusAndWaitUntilReady(context.Background(), ns, prom); err != nil {
				t.Fatal(err)
			}

			simple, err := testFramework.MakeDeployment("../../test/framework/resources/basic-auth-app-deployment.yaml")
			if err != nil {
				t.Fatal(err)
			}

			simple.Spec.Template.Spec.Volumes = []v1.Volume{
				{
					Name: name,
					VolumeSource: v1.VolumeSource{
						Secret: &v1.SecretVolumeSource{
							SecretName: name,
						},
					},
				},
			}

			simple.Spec.Template.Spec.Containers[0].VolumeMounts = []v1.VolumeMount{
				{
					Name:      name,
					MountPath: "/etc/ca-certificates",
				},
			}

			if test.endpoint.Port == "mtls" {
				simple.Spec.Template.Spec.Containers[0].Args = []string{"--cert-path=/etc/ca-certificates"}
			}

			if err := framework.CreateDeployment(context.Background(), ns, simple); err != nil {
				t.Fatal("failed to create simple basic auth app: ", err)
			}

			pm := framework.MakeBasicPodMonitor(name)
			pm.Spec.PodMetricsEndpoints[0] = test.endpoint

			if _, err := framework.MonClientV1.PodMonitors(ns).Create(context.Background(), pm, metav1.CreateOptions{}); err != nil {
				t.Fatal("failed to create PodMonitor: ", err)
			}

			if err := framework.WaitForHealthyTargets(context.Background(), ns, "prometheus-operated", 1); err != nil {
				t.Fatal(err)
			}
		})
	}
}

func testPromWebTLS(t *testing.T) {
	t.Parallel()
	testCtx := framework.NewTestCtx(t)
	defer testCtx.Cleanup(t)
	ns := framework.CreateNamespace(context.Background(), t, testCtx)
	framework.SetupPrometheusRBAC(context.Background(), t, testCtx, ns)

	host := fmt.Sprintf("%s.%s.svc", "basic-prometheus", ns)
	certBytes, keyBytes, err := certutil.GenerateSelfSignedCertKey(host, nil, nil)
	if err != nil {
		t.Fatal(err)
	}

	kubeClient := framework.KubeClient
	if err := framework.CreateSecretWithCert(context.Background(), certBytes, keyBytes, ns, "web-tls"); err != nil {
		t.Fatal(err)
	}

	prom := framework.MakeBasicPrometheus(ns, "basic-prometheus", "test-group", 1)
	prom.Spec.Web = &monitoringv1.WebSpec{
		TLSConfig: &monitoringv1.WebTLSConfig{
			KeySecret: v1.SecretKeySelector{
				LocalObjectReference: v1.LocalObjectReference{
					Name: "web-tls",
				},
				Key: "tls.key",
			},
			Cert: monitoringv1.SecretOrConfigMap{
				Secret: &v1.SecretKeySelector{
					LocalObjectReference: v1.LocalObjectReference{
						Name: "web-tls",
					},
					Key: "tls.crt",
				},
			},
		},
	}
	if _, err := framework.CreatePrometheusAndWaitUntilReady(context.Background(), ns, prom); err != nil {
		t.Fatal("Creating prometheus failed: ", err)
	}

	promPods, err := kubeClient.CoreV1().Pods(ns).List(context.Background(), metav1.ListOptions{})
	if err != nil {
		t.Fatal(err)
	}

	if len(promPods.Items) == 0 {
		t.Fatalf("No prometheus pods found in namespace %s", ns)
	}

	cfg := framework.RestConfig
	podName := promPods.Items[0].Name
	if err := testFramework.StartPortForward(cfg, "https", podName, ns, "9090"); err != nil {
		return
	}

	// The prometheus certificate is issued to <pod>.<namespace>.svc,
	// but port-forwarding is done through localhost.
	// This is why we use an http client which skips the TLS verification.
	// In the test we will verify the TLS certificate manually to make sure
	// the prometheus instance is configured properly.
	httpClient := http.Client{
		Transport: &http.Transport{
			TLSClientConfig: &tls.Config{
				InsecureSkipVerify: true,
			},
		},
	}
	resp, err := httpClient.Get("https://localhost:9090")
	if err != nil {
		t.Fatal(err)
	}

	receivedCertBytes, err := certutil.EncodeCertificates(resp.TLS.PeerCertificates...)
	if err != nil {
		t.Fatal(err)
	}

	if !bytes.Equal(receivedCertBytes, certBytes) {
		t.Fatal("Certificate received from prometheus instance does not match the one which is configured")
	}
}

func testPromMinReadySeconds(t *testing.T) {
	runFeatureGatedTests(t)
	t.Parallel()

	testCtx := framework.NewTestCtx(t)
	defer testCtx.Cleanup(t)
	ns := framework.CreateNamespace(context.Background(), t, testCtx)
	framework.SetupPrometheusRBAC(context.Background(), t, testCtx, ns)

	kubeClient := framework.KubeClient

	var setMinReadySecondsInitial uint32 = 5
	prom := framework.MakeBasicPrometheus(ns, "basic-prometheus", "test-group", 1)
	prom.Spec.MinReadySeconds = &setMinReadySecondsInitial

	prom, err := framework.CreatePrometheusAndWaitUntilReady(context.Background(), ns, prom)
	if err != nil {
		t.Fatal("Creating prometheus failed: ", err)
	}

	promSS, err := kubeClient.AppsV1().StatefulSets(ns).Get(context.Background(), "prometheus-basic-prometheus", metav1.GetOptions{})
	if err != nil {
		t.Fatal(err)
	}

	if promSS.Spec.MinReadySeconds != int32(setMinReadySecondsInitial) {
		t.Fatalf("expected MinReadySeconds to be %d but got %d", setMinReadySecondsInitial, promSS.Spec.MinReadySeconds)
	}

	var updated uint32 = 10
	var got int32
	prom.Spec.MinReadySeconds = &updated
	if _, err = framework.UpdatePrometheusAndWaitUntilReady(context.Background(), ns, prom); err != nil {
		t.Fatal("Updating prometheus failed: ", err)
	}

	err = wait.Poll(time.Second, time.Minute*5, func() (bool, error) {
		promSS, err := kubeClient.AppsV1().StatefulSets(ns).Get(context.Background(), "prometheus-basic-prometheus", metav1.GetOptions{})
		if err != nil {
			return false, err
		}

		if promSS.Spec.MinReadySeconds != int32(updated) {
			got = promSS.Spec.MinReadySeconds
			return false, nil
		}
		return true, nil
	})

	if err != nil {
		t.Fatalf("expected MinReadySeconds to be %d but got %d", updated, got)
	}
}

// testPromEnforcedNamespaceLabel checks that the enforcedNamespaceLabel field
// is honored even if a user tries to bypass the enforcement.
func testPromEnforcedNamespaceLabel(t *testing.T) {
	t.Parallel()

	for i, tc := range []struct {
		relabelConfigs       []*monitoringv1.RelabelConfig
		metricRelabelConfigs []*monitoringv1.RelabelConfig
	}{
		{
			// override label using the labeldrop action.
			relabelConfigs: []*monitoringv1.RelabelConfig{
				{
					Regex:  "namespace",
					Action: "labeldrop",
				},
			},
			metricRelabelConfigs: []*monitoringv1.RelabelConfig{
				{
					Regex:  "namespace",
					Action: "labeldrop",
				},
			},
		},
		{
			// override label using the replace action.
			relabelConfigs: []*monitoringv1.RelabelConfig{
				{
					TargetLabel: "namespace",
					Replacement: "ns1",
				},
			},
			metricRelabelConfigs: []*monitoringv1.RelabelConfig{
				{
					TargetLabel: "namespace",
					Replacement: "ns1",
				},
			},
		},
		{
			// override label using the labelmap action.
			relabelConfigs: []*monitoringv1.RelabelConfig{
				{
					TargetLabel: "temp_namespace",
					Replacement: "ns1",
				},
			},
			metricRelabelConfigs: []*monitoringv1.RelabelConfig{
				{
					Action:      "labelmap",
					Regex:       "temp_namespace",
					Replacement: "namespace",
				},
				{
					Action: "labeldrop",
					Regex:  "temp_namespace",
				},
			},
		},
	} {
		t.Run(fmt.Sprintf("%d", i), func(t *testing.T) {
			ctx := framework.NewTestCtx(t)
			defer ctx.Cleanup(t)
			ns := framework.CreateNamespace(context.Background(), t, ctx)
			framework.SetupPrometheusRBAC(context.Background(), t, ctx, ns)

			prometheusName := "test"
			group := "servicediscovery-test"
			svc := framework.MakePrometheusService(prometheusName, group, v1.ServiceTypeClusterIP)

			s := framework.MakeBasicServiceMonitor(group)
			s.Spec.Endpoints[0].RelabelConfigs = tc.relabelConfigs
			s.Spec.Endpoints[0].MetricRelabelConfigs = tc.metricRelabelConfigs
			if _, err := framework.MonClientV1.ServiceMonitors(ns).Create(context.Background(), s, metav1.CreateOptions{}); err != nil {
				t.Fatal("Creating ServiceMonitor failed: ", err)
			}

			p := framework.MakeBasicPrometheus(ns, prometheusName, group, 1)
			p.Spec.EnforcedNamespaceLabel = "namespace"
			_, err := framework.CreatePrometheusAndWaitUntilReady(context.Background(), ns, p)
			if err != nil {
				t.Fatal(err)
			}

			if finalizerFn, err := framework.CreateServiceAndWaitUntilReady(context.Background(), ns, svc); err != nil {
				t.Fatal(errors.Wrap(err, "creating prometheus service failed"))
			} else {
				ctx.AddFinalizerFn(finalizerFn)
			}

			_, err = framework.KubeClient.CoreV1().Secrets(ns).Get(context.Background(), fmt.Sprintf("prometheus-%s", prometheusName), metav1.GetOptions{})
			if err != nil {
				t.Fatal("Generated Secret could not be retrieved: ", err)
			}

			err = framework.WaitForDiscoveryWorking(context.Background(), ns, svc.Name, prometheusName)
			if err != nil {
				t.Fatal(errors.Wrap(err, "validating Prometheus target discovery failed"))
			}

			// Check that the namespace label is enforced to the correct value.
			var (
				loopErr        error
				namespaceLabel string
			)

			err = wait.Poll(5*time.Second, 1*time.Minute, func() (bool, error) {
				loopErr = nil
				res, err := framework.PrometheusQuery(ns, svc.Name, "http", "prometheus_build_info")
				if err != nil {
					loopErr = errors.Wrap(err, "failed to query Prometheus")
					return false, nil
				}

				if len(res) != 1 {
					loopErr = fmt.Errorf("expecting 1 item but got %d", len(res))
					return false, nil
				}

				for k, v := range res[0].Metric {
					if k == "namespace" {
						namespaceLabel = v
						return true, nil
					}
				}

				loopErr = fmt.Errorf("expecting to find 'namespace' label in %v", res[0].Metric)
				return false, nil
			})

			if err != nil {
				t.Fatalf("%v: %v", err, loopErr)
			}

			if namespaceLabel != ns {
				t.Fatalf("expecting 'namespace' label value to be %q but got %q instead", ns, namespaceLabel)
			}
		})
	}
}

<<<<<<< HEAD
func testPrometheusCRDValidation(t *testing.T) {
	t.Parallel()
	name := "test"
	replicas := int32(1)
	commonFields := monitoringv1.CommonPrometheusFields{
		Replicas:           &replicas,
		Version:            operator.DefaultPrometheusVersion,
		ServiceAccountName: "prometheus",
		Resources: v1.ResourceRequirements{
			Requests: v1.ResourceList{
				v1.ResourceMemory: resource.MustParse("400Mi"),
			},
		},
	}

	tests := []struct {
		name           string
		prometheusSpec monitoringv1.PrometheusSpec
		expectedError  bool
	}{
		//
		// RetentionSize Validation:
		//
		{
			name: "zero-size-without-unit",
			prometheusSpec: monitoringv1.PrometheusSpec{
				CommonPrometheusFields: commonFields,
				RetentionSize:          "0",
			},
		},
		{
			name: "legacy-unit",
			prometheusSpec: monitoringv1.PrometheusSpec{
				CommonPrometheusFields: commonFields,
				RetentionSize:          "1.5GB",
			},
		},
		{
			name: "iec-unit",
			prometheusSpec: monitoringv1.PrometheusSpec{
				CommonPrometheusFields: commonFields,
				RetentionSize:          "100MiB",
			},
		},
		{
			name: "legacy-missing-symbol",
			prometheusSpec: monitoringv1.PrometheusSpec{
				CommonPrometheusFields: commonFields,
				RetentionSize:          "10M",
			},
			expectedError: true,
		},
		{
			name: "legacy-missing-unit",
			prometheusSpec: monitoringv1.PrometheusSpec{
				CommonPrometheusFields: commonFields,
				RetentionSize:          "1000",
			},
			expectedError: true,
		},
		{
			name: "iec-missing-symbol",
			prometheusSpec: monitoringv1.PrometheusSpec{
				CommonPrometheusFields: commonFields,
				RetentionSize:          "15Gi",
			},
			expectedError: true,
		},
	}

	for _, test := range tests {
		test := test

		t.Run(test.name, func(t *testing.T) {
			t.Parallel()
			testCtx := framework.NewTestCtx(t)
			defer testCtx.Cleanup(t)
			ns := framework.CreateNamespace(context.Background(), t, testCtx)
			framework.SetupPrometheusRBAC(context.Background(), t, testCtx, ns)
			prom := &monitoringv1.Prometheus{
				ObjectMeta: metav1.ObjectMeta{
					Name:        name,
					Namespace:   ns,
					Annotations: map[string]string{},
				},
				Spec: test.prometheusSpec,
			}

			if test.expectedError {
				_, err := framework.MonClientV1.Prometheuses(ns).Create(context.Background(), prom, metav1.CreateOptions{})
				if err == nil {
					t.Fatal("expected error but got nil")
				}
				if !apierrors.IsInvalid(err) {
					t.Fatalf("expected Invalid error but got %v", err)
				}
				return
			}

			_, err := framework.CreatePrometheusAndWaitUntilReady(context.Background(), ns, prom)
			if err != nil {
				t.Fatalf("expected no error but got %v", err)
			}
		})
=======
func testPromQueryLogFile(t *testing.T) {
	t.Parallel()
	testCtx := framework.NewTestCtx(t)
	defer testCtx.Cleanup(t)
	ns := framework.CreateNamespace(context.Background(), t, testCtx)
	framework.SetupPrometheusRBAC(context.Background(), t, testCtx, ns)

	p := framework.MakeBasicPrometheus(ns, "test", "", 1)
	p.Spec.QueryLogFile = "query.log"
	if _, err := framework.CreatePrometheusAndWaitUntilReady(context.Background(), ns, p); err != nil {
		t.Fatal(err)
>>>>>>> b5a60823
	}
}

func isAlertmanagerDiscoveryWorking(ctx context.Context, ns, promSVCName, alertmanagerName string) func() (bool, error) {
	return func() (bool, error) {
		pods, err := framework.KubeClient.CoreV1().Pods(ns).List(context.Background(), alertmanager.ListOptions(alertmanagerName))
		if err != nil {
			return false, err
		}
		if 3 != len(pods.Items) {
			return false, nil
		}
		expectedAlertmanagerTargets := []string{}
		for _, p := range pods.Items {
			expectedAlertmanagerTargets = append(expectedAlertmanagerTargets, fmt.Sprintf("http://%s:9093/api/v2/alerts", p.Status.PodIP))
		}

		response, err := framework.PrometheusSVCGetRequest(context.Background(), ns, promSVCName, "http", "/api/v1/alertmanagers", map[string]string{})
		if err != nil {
			return false, err
		}

		ra := prometheusAlertmanagerAPIResponse{}
		if err := json.NewDecoder(bytes.NewBuffer(response)).Decode(&ra); err != nil {
			return false, err
		}

		if assertExpectedAlertmanagerTargets(ra.Data.ActiveAlertmanagers, expectedAlertmanagerTargets) {
			return true, nil
		}

		return false, nil
	}
}

func assertExpectedAlertmanagerTargets(ams []*alertmanagerTarget, expectedTargets []string) bool {
	log.Printf("Expected Alertmanager Targets: %#+v\n", expectedTargets)

	existingTargets := []string{}

	for _, am := range ams {
		existingTargets = append(existingTargets, am.URL)
	}

	sort.Strings(expectedTargets)
	sort.Strings(existingTargets)

	if !reflect.DeepEqual(expectedTargets, existingTargets) {
		log.Printf("Existing Alertmanager Targets: %#+v\n", existingTargets)
		return false
	}

	return true
}

type alertmanagerTarget struct {
	URL string `json:"url"`
}

type alertmanagerDiscovery struct {
	ActiveAlertmanagers []*alertmanagerTarget `json:"activeAlertmanagers"`
}

type prometheusAlertmanagerAPIResponse struct {
	Status string                 `json:"status"`
	Data   *alertmanagerDiscovery `json:"data"`
}

func gzipConfig(buf *bytes.Buffer, conf []byte) error {
	w := gzip.NewWriter(buf)
	defer w.Close()
	if _, err := w.Write(conf); err != nil {
		return err
	}
	return nil
}<|MERGE_RESOLUTION|>--- conflicted
+++ resolved
@@ -32,17 +32,16 @@
 	"testing"
 	"time"
 
-	certutil "k8s.io/client-go/util/cert"
-
 	appsv1 "k8s.io/api/apps/v1"
-
-	"google.golang.org/protobuf/proto"
 	v1 "k8s.io/api/core/v1"
 	apierrors "k8s.io/apimachinery/pkg/api/errors"
 	"k8s.io/apimachinery/pkg/api/resource"
 	metav1 "k8s.io/apimachinery/pkg/apis/meta/v1"
 	"k8s.io/apimachinery/pkg/util/intstr"
 	"k8s.io/apimachinery/pkg/util/wait"
+	certutil "k8s.io/client-go/util/cert"
+
+	"google.golang.org/protobuf/proto"
 
 	"github.com/prometheus-operator/prometheus-operator/pkg/alertmanager"
 	monitoringv1 "github.com/prometheus-operator/prometheus-operator/pkg/apis/monitoring/v1"
@@ -3874,7 +3873,6 @@
 	}
 }
 
-<<<<<<< HEAD
 func testPrometheusCRDValidation(t *testing.T) {
 	t.Parallel()
 	name := "test"
@@ -3979,7 +3977,9 @@
 				t.Fatalf("expected no error but got %v", err)
 			}
 		})
-=======
+	}
+}
+
 func testPromQueryLogFile(t *testing.T) {
 	t.Parallel()
 	testCtx := framework.NewTestCtx(t)
@@ -3991,7 +3991,6 @@
 	p.Spec.QueryLogFile = "query.log"
 	if _, err := framework.CreatePrometheusAndWaitUntilReady(context.Background(), ns, p); err != nil {
 		t.Fatal(err)
->>>>>>> b5a60823
 	}
 }
 
